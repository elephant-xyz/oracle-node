import { query } from "@anthropic-ai/claude-agent-sdk";
import { DynamoDBClient } from "@aws-sdk/client-dynamodb";
import { InvokeCommand, LambdaClient } from "@aws-sdk/client-lambda";
import {
  GetObjectCommand,
  PutObjectCommand,
  S3Client,
} from "@aws-sdk/client-s3";
import {
  GetQueueUrlCommand,
  SQSClient,
  SendMessageCommand,
} from "@aws-sdk/client-sqs";
import { DynamoDBDocumentClient } from "@aws-sdk/lib-dynamodb";
import AdmZip from "adm-zip";
import { exec } from "child_process";
import { parse } from "csv-parse/sync";
import { promises as fs } from "fs";
import os from "os";
import path from "path";
import {
  deleteExecution,
  markErrorsAsMaybeSolved,
  normalizeErrors,
  queryExecutionWithMostErrors,
} from "./errors.mjs";

const DEFAULT_DLQ_URL = process.env.DEFAULT_DLQ_URL;

/**
 * @typedef {Pick<Console, "log">} ConsoleLike
 * Logger shape that exposes the `log` function matching the global Console API.
 */

const s3Client = new S3Client({});
const dynamoClient = DynamoDBDocumentClient.from(new DynamoDBClient({}), {
  marshallOptions: { removeUndefinedValues: true },
});
const lambdaClient = new LambdaClient({});
const sqsClient = new SQSClient({});

/**
 * Ensure required environment variables are present.
 *
 * @param {string} name - Environment variable identifier.
 * @returns {string} - Resolved environment variable value.
 */
function requireEnv(name) {
  const value = process.env[name];
  if (!value) {
    throw new Error(`${name} is required`);
  }
  return value;
}

/**
 * Parse an S3 URI into its bucket and key components.
 *
 * @param {string} uri - S3 URI in the form s3://bucket/key.
 * @returns {{ bucket: string, key: string }} - Parsed bucket and key.
 */
function parseS3Uri(uri) {
  const match = /^s3:\/\/([^/]+)\/(.*)$/.exec(uri);
  if (!match) {
    throw new Error(`Bad S3 URI: ${uri}`);
  }
  const bucket = match[1];
  const key = match[2];
  if (typeof bucket !== "string" || typeof key !== "string") {
    throw new Error("S3 URI must be a string");
  }
  return { bucket, key };
}

/**
 * Download an S3 object to a local file.
 *
 * @param {{ bucket: string, key: string }} location - Bucket and key location for the S3 object.
 * @param {string} destinationPath - Absolute path where the object will be stored.
 * @returns {Promise<void>}
 */
async function downloadS3Object({ bucket, key }, destinationPath) {
  console.log(`Downloading s3://${bucket}/${key} to ${destinationPath}`);
  const result = await s3Client.send(
    new GetObjectCommand({ Bucket: bucket, Key: key }),
  );
  const bytes = await result.Body?.transformToByteArray();
  if (!bytes) {
    throw new Error(`Failed to download ${key} from ${bucket}`);
  }
  await fs.writeFile(destinationPath, Buffer.from(bytes));
}

/**
 * Resolve the transform bucket/key pair for a given county.
 *
 * @param {{ countyName: string, transformPrefixUri: string }} params - Transform location configuration.
 * @returns {{ transformBucket: string, transformKey: string }} - Derived transform bucket and key.
 */
function resolveTransformLocation({ countyName, transformPrefixUri }) {
  const { bucket, key } = parseS3Uri(transformPrefixUri);
  const normalizedPrefix = key.replace(/\/$/, "");
  const transformKey = `${normalizedPrefix}/${countyName.toLowerCase()}.zip`;
  return { transformBucket: bucket, transformKey };
}

/**
 * Query DynamoDB for the execution with the most errors.
 *
 * @param {string} tableName - DynamoDB table name.
 * @returns {Promise<import("../../workflow/lambdas/post/errors.mjs").FailedExecutionItem | null>} - The execution with most errors, or null if none found.
 */
async function getExecutionWithMostErrors(tableName) {
  console.log(`Querying DynamoDB for execution with most errors...`);
  return await queryExecutionWithMostErrors({
    tableName,
    documentClient: dynamoClient,
  });
}

/**
 * Download prepared inputs from S3.
 *
 * @param {string} s3Uri - S3 URI pointing to the prepared inputs archive.
 * @param {string} tmpDir - Temporary directory for downloads.
 * @returns {Promise<string>} - Path to downloaded zip file.
 */
async function downloadExecutionInputs(s3Uri, tmpDir) {
  console.log(`Downloading execution inputs from ${s3Uri}...`);
  const { bucket, key } = parseS3Uri(s3Uri);
  const destinationPath = path.join(tmpDir, "prepared_inputs.zip");
  await downloadS3Object({ bucket, key }, destinationPath);
  return destinationPath;
}

/**
 * Download transform scripts for a county.
 *
 * @param {string} county - County identifier.
 * @param {string} transformPrefix - S3 prefix URI for transforms.
 * @param {string} tmpDir - Temporary directory for downloads.
 * @returns {Promise<string>} - Path to downloaded transform scripts zip.
 */
async function downloadTransformScripts(county, transformPrefix, tmpDir) {
  console.log(`Downloading transform scripts for county ${county}...`);
  const { transformBucket, transformKey } = resolveTransformLocation({
    countyName: county,
    transformPrefixUri: transformPrefix,
  });
  const destinationPath = path.join(tmpDir, "transform_scripts.zip");
  await downloadS3Object(
    { bucket: transformBucket, key: transformKey },
    destinationPath,
  );
  return destinationPath;
}

/**
 * Convert CSV file to JSON array
 * @param {string} csvPath - Path to CSV file
 * @returns {Promise<Object[]>} - Array of objects representing CSV rows
 */
async function csvToJson(csvPath) {
  try {
    const csvContent = await fs.readFile(csvPath, "utf8");
    const records = parse(csvContent, {
      columns: true,
      skip_empty_lines: true,
      trim: true,
    });
    return records;
  } catch (error) {
    return [];
  }
}

/**
 * Fetch content from IPFS
 * @param {string} cid - CID of the content to fetch
 * @returns {Promise<object | array | null>} - Content as a buffer
 */
async function fetchFromIpfs(cid) {
  const result = await fetch(`https://ipfs.io/ipfs/${cid}`);
  return await result.json();
}

/**
 * Parse errors from S3 CSV file.
 *
 * @param {string} errorsS3Uri - S3 URI pointing to submit_errors.csv.
 * @returns {Promise<{errorPath: string, dataGroupName: string}>} - Path to the parsed errors CSV file.
 */
async function parseErrorsFromS3(errorsS3Uri) {
  console.log(`Parsing errors from ${errorsS3Uri}...`);
  const { bucket, key } = parseS3Uri(errorsS3Uri);
  const tmpFile = path.join(os.tmpdir(), `errors_${Date.now()}.csv`);
  await downloadS3Object({ bucket, key }, tmpFile);
  const content = await csvToJson(tmpFile);
  const dataGroupCid = content[0]?.data_group_cid;
  const dataGroupContent = await fetchFromIpfs(dataGroupCid);
  return { errorPath: tmpFile, dataGroupName: dataGroupContent.title };
}

/**
 * Extract zip archive to directory.
 *
 * @param {string} zipPath - Path to zip file.
 * @param {string} extractDir - Directory to extract to.
 * @returns {Promise<void>}
 */
async function extractZip(zipPath, extractDir) {
  console.log(`Extracting ${zipPath} to ${extractDir}...`);
  await fs.mkdir(extractDir, { recursive: true });
  const zip = new AdmZip(await fs.readFile(zipPath));
  zip.extractAllTo(extractDir, true);
}

/**
 * Invoke OpenAI Codex to fix errors in scripts.
 *
 * @param {string} errorsPath - Path to CSV file containing errors to fix.
 * @param {string} scriptsDir - Directory containing transform scripts.
 * @param {string} inputsDir - Directory containing prepared inputs.
 * @param {string} dataGroupName - Name of the data group.
 * @returns {Promise<{scriptsDir: string}>}
 */
async function invokeAiForFix(
  errorsPath,
  scriptsDir,
  inputsDir,
  dataGroupName,
) {
  const scriptPathAI = "./scripts";
  const inputDataAI = "./input";
  const errorsPathAI = "./errors.csv";

  await fs.copyFile(errorsPath, errorsPathAI);
  await fs.cp(inputsDir, inputDataAI, { recursive: true });
  await fs.cp(scriptsDir, scriptPathAI, { recursive: true });

  // Read errors to count unique errors
  const errorsArray = await csvToJson(errorsPath);
  const uniqueErrors = new Set();
  for (const error of errorsArray) {
    const errorKey = `${error.file_path || ""}#${error.error_path || ""}#${error.error_message || ""}`;
    if (errorKey !== "##") {
      uniqueErrors.add(errorKey);
    }
  }
  const errorCount = uniqueErrors.size;

  const prompt = `You are fixing transformation script errors in an Elephant Oracle data processing pipeline.
<<<<<<< HEAD

IMPORTANT:
- The scripts must be written back to disk using file operations (fs.writeFileSync or similar)
- Do not return code in your response - write it directly to the files in ${scriptsPath}
- You can use Node.js to run and test scripts: node <script-file>.js
- Test with the sample input data available in: ${inputsDir}

WORKSPACE:
- Transform scripts location: ${scriptsPath}
- Sample input data location: ${inputsDir}
- Data group: ${dataGroupName}
- Errors CSV file: ${errorsPath}

ERROR ANALYSIS REQUIREMENTS:
1. Analyze ALL ${errorCount} unique errors listed in the CSV file
2. For each error, identify which script file generates the problematic output (use file_path to determine this)
3. Fix EVERY unique error path and message listed above
4. Ensure your fixes address all unique error paths and all affected files
5. Do not skip any errors - the validation will fail if even one error remains
6. ONLY modify code sections that are directly related to the errors being fixed - do not touch or refactor any other parts of the scripts that are not causing errors
7. Preserve all existing working code that is not related to the reported errors

ERROR FIELD DESCRIPTIONS:
- file_path: The JSON file that contains the error (e.g., "data/deed_1.json") - use this to identify which script generates the output
- error_path: The JSON path within that file where the error occurs (e.g., "deed_1.json/deed_type") - this is the exact property that has the problem
- error_message: The validation error message - describes what's wrong (e.g., "unexpected property", "missing required property", "invalid type")
- currentValue: The actual value that caused the error (if available) - use this to understand what incorrect value was provided

ADDRESS HANDLING:
- For the address object use unnormalized_address if that is what the source provides
- If source has address normalized, then use it
- Make sure to understand correctly how oneOf works in the JSON schema

CRITICAL: Relationship Directions - VERIFY CORRECT DIRECTION:
- Relationships have a specific direction that MUST match the Elephant MCP schema
- ALWAYS use Elephant MCP to check the relationship class schema to verify the correct direction
- The relationship file name pattern (e.g., "relationship_property_deed_1.json") indicates which relationship class to check
- IMPORTANT: If validation complains about a field that is correctly part of the schema, the relationship direction might be wrong
- Use Elephant MCP to:
  1. Find the relationship class name from the file pattern (e.g., "relationship_property_deed" → check "property_has_deed" or similar)
  2. Query the relationship class schema using Elephant MCP
  3. Verify which entity should be "from" and which should be "to" according to the schema
  4. Ensure the relationship structure matches the schema exactly
- Do NOT assume relationship directions - always verify with Elephant MCP
- If you see errors about unexpected properties in relationships, check if the direction is reversed by consulting Elephant MCP
- If a property is valid in the schema but validation says it's unexpected, swap the "from" and "to" fields and verify with Elephant MCP

CRITICAL: Script Error Handling - NEVER THROW ERRORS:
- Scripts must NEVER throw errors, crash, or use throw statements - they must ALWAYS complete execution successfully
- If a mapping lookup fails (e.g., unknown enum value, missing mapping key), DO NOT throw an error
- Instead, set the property to "MAPPING NOT AVAILABLE" (or "MAPPING NOT FOUND" if preferred)
- Example: Instead of throwing an error for unknown property type, use: property_type: "MAPPING NOT AVAILABLE"
- Example: Instead of throwing when mapping fails, use: spaceType: mapping[code] || "MAPPING NOT AVAILABLE"
- This allows the script to complete, and validation will catch and log the error properly
- Do not use try-catch to suppress errors - instead, handle mapping failures by setting explicit error values
- The goal is to have validation catch errors, not script execution failures
- ALL mapping functions must return a string value (never throw) - use "MAPPING NOT AVAILABLE" as the fallback

CRITICAL: When data is not found or invalid:
- Use Elephant MCP to check the schema for each field to determine if it's required, optional, and whether null is allowed
- For REQUIRED fields that DO NOT allow null (type: "number" or "string" without null): You MUST extract valid data from the source. If data is missing, investigate the source HTML/CSV to find where it should come from. Do not set to null or omit required fields.
- For REQUIRED fields that DO allow null (type: ["number", "null"] or ["string", "null"]): If data is not found, you CAN set it to null as null is a valid value for these fields.
- For OPTIONAL fields (not required, type: ["number", "null"] or ["string", "null"]): ONLY include in the output object if they have valid values. If invalid or missing, OMIT the field entirely (do not set to null).
- For numeric fields: only include if the value is a valid number (typeof value === "number" && Number.isFinite(value))
- For string fields: only include if the value is a non-empty string
- For date fields: only include if the value is a valid date/string
- Use helper functions like assignIfNumber() to conditionally add optional fields only when they have valid values
- DO NOT assume or hardcode values like tax years - each property can have different tax years. Always extract tax_year and other time-based values from the source data.

CRITICAL: Error Resolution Process:
1. IDENTIFY THE PROBLEM:
   - Read the error_path to determine which output file has the error
   - Read the error_message to understand what's wrong
   - Identify which script file generates that output file

2. CONSULT THE SCHEMA:
   - Use Elephant MCP to find the schema for the class corresponding to the output file
   - Determine the class name from the file name pattern
   - Check what properties are allowed, required, and their types/constraints
   - Never invent properties - only use what exists in the Elephant MCP schema
   - Make sure to analyze verified scripts with their examples as well

3. RESOLVE THE ERROR:
   - If a property is unexpected: Remove it or find the correct property name from the schema
   - If a required property is missing: Find the data in the input file (JSON/HTML) and extract it. If not found, check if null is allowed by the schema
   - If a value is invalid: Convert to the correct type or find valid data from the source
   - Modify the script that creates the problematic output
   - To solve invalid URs issues remove its generation from the scripts, it will be populated by the process

4. VERIFY COMPLIANCE:
   - Ensure output strictly matches the Elephant MCP schema
   - Include only properties defined in the schema
   - Include all required properties (or null if schema allows)
   - Exclude any properties not in the schema

ACTION REQUIRED - YOU MUST WRITE THE FIXED CODE:
For EACH error in the list above, follow these steps:

0. CHECK IF ALREADY FIXED:
   - Before fixing an error, check the script to see if it was already modified in a previous update
   - Look for recent changes that might have already addressed this error
   - If the error is about an unexpected property, check if that property was already removed
   - If the error is about a missing required property, check if that property was already added
   - If the error is about relationship direction, check if "from" and "to" were already swapped
   - Only proceed to fix if the error is still present in the current script code

1. IDENTIFY THE SOURCE SCRIPT:
   - Look at the file_path (e.g., "data/deed_1.json") to determine which output file has the error
   - Find the script file that generates this output file by:
     * Searching for the output filename pattern in script files (e.g., "deed_1.json" → search for "deed_" or "writeJson.*deed")
     * Checking which script writes to the "data" directory
     * Looking for writeJson() calls that match the file_path pattern
   - Common patterns:
     * "deed_*.json" → usually in data_extractor.js
     * "file_*.json" → usually in data_extractor.js
     * "sales_*.json" → usually in data_extractor.js
     * "layout_*.json" → usually in layoutMapping.js
     * "structure_*.json" → usually in structureMapping.js
     * "utility_*.json" → usually in utilityMapping.js
     * "person_*.json" → usually in ownerMapping.js or data_extractor.js

2. UNDERSTAND THE ERROR:
   - Read the error_path to see the exact property (e.g., "deed_1.json/deed_type")
   - Read the error_message to understand what's wrong (e.g., "unexpected property", "missing required property")
   - Check currentValue if available to see what incorrect value was provided
   - Verify the error still exists in the current script code (it might have been fixed already)

3. FIX THE SCRIPT:
   - Open the identified script file
   - Locate the code that generates the problematic output file
   - Modify the code to fix the specific error:
     * If unexpected property: Remove it from the output object
     * If missing required property: Extract it from input or set to null if schema allows
     * If invalid value: Convert to correct type or extract valid data
     * If mapping fails: Set to "MAPPING NOT AVAILABLE" instead of throwing
   - Save the modified script file using fs.writeFileSync or similar file operations
   - Return the complete fixed scripts with the same file names`;
=======
        You can find an errors in the following CSV file: ${errorsPathAI}
The transform scripts are located at: ${scriptPathAI}
Sample input data is available at: ${inputDataAI}
You are working on the ${dataGroupName} data group.
For the address object use unnormalized_address if that is what the source provides.
If source has adress normalized, then use it.
Make sure to understand corectlly how oneOf works in the JSON schema.
You are allowed only to modify existing Javascript files.
Javascript files has to be CommonJs.
Only library that is available for you to use is cheerio.
Please analyze the errors and provide fixed versions of the scripts. Focus on fixing the error paths and messages mentioned above. Consider the input data structure when making fixes. To solve invalid URs issues remove it's generation from the scripts, it will be populated by the process. Return the complete fixed scripts with the same file names.
Use elephant MCP to analyze the schema. Make sure to analyze verified scripts with it's examples as well
Use listPropertiesByClassName to get available properties for the class. Output of that tool always has all properties.
For address object you need to provide either unnormalized_address property or divided by different properties. NEVER provide both. Choose based on how address is presented in the input HTML/JSON. Do no try to normalize address on your own.
NEVER try to assume property name and find it with getPropertySchema tool.
Make sure to activly explore elephant schema and it's avaiable properties using elephant MCP to be sure, that the data, that will be produced by scripts is valid.
Make sure, that scripts not only exctract the data, but also map it to the resulting JSON in the Elephant Schema, that you retreived from MCP
Make sure, that if the error has html selector as error_path this data HAS to be mapped.
Do not read whole input file, as it is big. Intelegentlly search for the parts, that you need
`;
>>>>>>> d2ab129c

  const escapedPrompt = prompt
    .replace(/\\/g, "\\\\")
    .replace(/"/g, '\\"')
    .replace(/`/g, "\\`")
    .replace(/\$/g, "\\$");

  console.log(
    `Invoking Claude Code to fix errors... \n Propmt: ${escapedPrompt}`,
  );

  // Cost tracking setup
  const PRICING = {
    // Sonnet 4.5 pricing (default model)
    INPUT_PER_1K: 0.003,
    OUTPUT_PER_1K: 0.015,
    CACHE_WRITE_PER_1K: 0.00375,
    CACHE_READ_PER_1K: 0.0003,
  };

  // State for intermediate logging
  let toolCallCount = 0;
  let thinkingBuffer = "";
  let currentToolName = "";

  // Track tool use IDs to their names for better result logging
  /** @type {Map<string, string>} */
  const toolUseIdToName = new Map();

  // State for cost tracking
  let finalResult = null;

  for await (const message of query({
    prompt: escapedPrompt,
    options: {
      mcpServers: {
        elephant: {
          type: "stdio",
          command: "npx",
          args: ["-y", "@elephant-xyz/mcp"],
          env: {
            OPENAI_API_KEY: process.env.OPENAI_API_KEY,
          },
        },
      },
      canUseTool: (toolName, input, options) => {
        return { behavior: "allow", updatedInput: input };
      },
      permissionMode: "acceptEdits",
      includePartialMessages: true,
    },
  })) {
    // Handle different message types based on the SDK documentation

    // Handle streaming events (when includePartialMessages is true)
    if (message.type === "stream_event") {
      const event = message.event;

      // Log tool use start
      if (
        event.type === "content_block_start" &&
        event.content_block?.type === "tool_use"
      ) {
        toolCallCount++;
        currentToolName = event.content_block.name;
        const toolId = event.content_block.id || "";
        console.log(
          `\n[Tool ${toolCallCount}] Starting: ${currentToolName} (${toolId})`,
        );
      }

      // Log tool input details
      if (
        event.type === "content_block_delta" &&
        event.delta?.type === "input_json_delta"
      ) {
        const input = event.delta.partial_json || "";
        if (input.length > 0 && input.length < 500) {
          console.log(`  Input: ${input}`);
        }
      }

      // Log thinking progress
      if (
        event.type === "content_block_delta" &&
        event.delta?.type === "thinking_delta"
      ) {
        thinkingBuffer += event.delta.thinking || "";
        // Log thinking in chunks
        if (thinkingBuffer.length > 300) {
          console.log(`[Thinking] ${thinkingBuffer.substring(0, 200)}...`);
          thinkingBuffer = "";
        }
      }

      // Log text deltas (agent responses)
      if (
        event.type === "content_block_delta" &&
        event.delta?.type === "text_delta"
      ) {
        const text = event.delta.text || "";
        if (text.length > 0) {
          process.stdout.write(text);
        }
      }

      // Log content block completion
      if (event.type === "content_block_stop") {
        if (thinkingBuffer.length > 0) {
          console.log(`[Thinking] ${thinkingBuffer}`);
          thinkingBuffer = "";
        }
        if (currentToolName) {
          console.log(`[Tool] Completed: ${currentToolName}\n`);
          currentToolName = "";
        }
      }
    }

    // Handle assistant messages (complete messages, not streaming)
    if (message.type === "assistant") {
      const content = message.message.content;
      console.log("\n[Assistant Message]");
      for (const block of content) {
        if (block.type === "text") {
          const textPreview = block.text.substring(0, 300);
          const hasMore = block.text.length > 300;
          console.log(`  Text: ${textPreview}${hasMore ? "..." : ""}`);
        } else if (block.type === "tool_use") {
          // Track the tool use ID to its name
          toolUseIdToName.set(block.id, block.name);

          console.log(`\n  ${"─".repeat(70)}`);
          console.log(`  🔧 Tool: ${block.name} (${block.id})`);
          console.log(`  ${"─".repeat(70)}`);
          const inputStr = JSON.stringify(block.input, null, 2);
          const inputPreview = inputStr.substring(0, 500);
          const hasMore = inputStr.length > 500;
          console.log(`  Input:`);
          // Indent the JSON for better readability
          console.log(
            inputPreview
              .split("\n")
              .map((line) => `    ${line}`)
              .join("\n"),
          );
          if (hasMore) {
            console.log(
              `    ... [${inputStr.length - 500} more characters] ...`,
            );
          }
          console.log(`  ${"─".repeat(70)}\n`);
        }
      }
    }

    // Handle user messages
    if (message.type === "user") {
      const content = message.message.content;
      if (typeof content === "string") {
        console.log("\n[User Message]");
        console.log(`  ${content.substring(0, 150)}...`);
      } else if (Array.isArray(content)) {
        for (const block of content) {
          if (block.type === "text") {
            console.log("\n[User Message]");
            console.log(`  ${block.text.substring(0, 150)}...`);
          } else if (block.type === "tool_result") {
            const isError = block.is_error || false;
            const toolName =
              toolUseIdToName.get(block.tool_use_id) || "Unknown";

            // Enhanced tool output logging
            console.log(`\n${"=".repeat(80)}`);
            console.log(
              `[Tool Result] ${toolName} (${block.tool_use_id}) ${isError ? "❌ ERROR" : "✅ SUCCESS"}`,
            );
            console.log(`${"=".repeat(80)}`);

            // Handle different content types
            if (typeof block.content === "string") {
              // String content - show first 1000 characters with line breaks
              const contentPreview = block.content.substring(0, 1000);
              const hasMore = block.content.length > 1000;
              console.log(contentPreview);
              if (hasMore) {
                console.log(
                  `\n... [${block.content.length - 1000} more characters] ...\n`,
                );
              }
            } else if (Array.isArray(block.content)) {
              // Array content - log each item
              for (let i = 0; i < block.content.length; i++) {
                const item = block.content[i];
                if (item.type === "text") {
                  const textPreview = item.text.substring(0, 1000);
                  const hasMore = item.text.length > 1000;
                  console.log(`[Content Block ${i + 1}] Text:`);
                  console.log(textPreview);
                  if (hasMore) {
                    console.log(
                      `... [${item.text.length - 1000} more characters] ...\n`,
                    );
                  }
                } else if (item.type === "image") {
                  console.log(
                    `[Content Block ${i + 1}] Image (${item.source?.media_type || "unknown type"})`,
                  );
                } else {
                  console.log(
                    `[Content Block ${i + 1}] ${item.type}:`,
                    JSON.stringify(item).substring(0, 500),
                  );
                }
              }
            } else {
              // Object or other type - stringify
              const jsonStr = JSON.stringify(block.content, null, 2);
              const preview = jsonStr.substring(0, 1000);
              const hasMore = jsonStr.length > 1000;
              console.log(preview);
              if (hasMore) {
                console.log(
                  `\n... [${jsonStr.length - 1000} more characters] ...\n`,
                );
              }
            }

            console.log(`${"=".repeat(80)}\n`);
          }
        }
      }
    }

    // Handle system messages (initialization)
    if (message.type === "system" && message.subtype === "init") {
      console.log("\n[System] Agent initialized");
      if (message.tools) {
        console.log(`  Available tools: ${message.tools.length}`);
      }
      if (message.mcp_servers) {
        console.log(
          `  MCP servers: ${message.mcp_servers.map((s) => s.name).join(", ")}`,
        );
      }
      console.log(`  Model: ${message.model}`);
      console.log(`  Permission mode: ${message.permissionMode}`);
    }

    // Handle result messages (final outcome)
    if (message.type === "result") {
      finalResult = message;

      if (message.subtype === "success") {
        console.log(`\n[Success] Repair completed`);
        console.log(
          `[Usage] Input: ${message.usage.input_tokens || 0}, Output: ${message.usage.output_tokens || 0}`,
        );
        console.log(
          `  Cache creation: ${message.usage.cache_creation_input_tokens || 0}, Cache read: ${message.usage.cache_read_input_tokens || 0}`,
        );
        console.log(`\n[Result]\n${message.result}`);
      } else if (message.subtype === "error_max_turns") {
        console.error(`\n[Error] Maximum turns reached`);
        console.log(
          `[Usage] Input: ${message.usage.input_tokens || 0}, Output: ${message.usage.output_tokens || 0}`,
        );
      } else if (message.subtype === "error_during_execution") {
        console.error(`\n[Error] Error during execution`);
        console.log(
          `[Usage] Input: ${message.usage.input_tokens || 0}, Output: ${message.usage.output_tokens || 0}`,
        );
      }
    }
  }

  // Calculate and log total costs
  console.log("\n=== Cost Summary ===");

  if (finalResult && finalResult.usage) {
    // Extract token usage
    const inputTokens = finalResult.usage.input_tokens || 0;
    const outputTokens = finalResult.usage.output_tokens || 0;
    const cacheCreationTokens =
      finalResult.usage.cache_creation_input_tokens || 0;
    const cacheReadTokens = finalResult.usage.cache_read_input_tokens || 0;

    // Calculate costs by token type
    const inputCost = (inputTokens / 1000) * PRICING.INPUT_PER_1K;
    const outputCost = (outputTokens / 1000) * PRICING.OUTPUT_PER_1K;
    const cacheWriteCost =
      (cacheCreationTokens / 1000) * PRICING.CACHE_WRITE_PER_1K;
    const cacheReadCost = (cacheReadTokens / 1000) * PRICING.CACHE_READ_PER_1K;
    const calculatedTotalCost =
      inputCost + outputCost + cacheWriteCost + cacheReadCost;

    console.log("\nToken Usage:");
    console.log(`  Input tokens: ${inputTokens.toLocaleString()}`);
    console.log(`  Output tokens: ${outputTokens.toLocaleString()}`);
    console.log(
      `  Cache write tokens: ${cacheCreationTokens.toLocaleString()}`,
    );
    console.log(`  Cache read tokens: ${cacheReadTokens.toLocaleString()}`);

    console.log("\nCost Breakdown:");
    console.log(`  Input cost: $${inputCost.toFixed(4)}`);
    console.log(`  Output cost: $${outputCost.toFixed(4)}`);
    console.log(`  Cache write cost: $${cacheWriteCost.toFixed(4)}`);
    console.log(`  Cache read cost: $${cacheReadCost.toFixed(4)}`);

    // Use SDK-provided total cost if available, otherwise use calculated
    const sdkTotalCost = finalResult.total_cost_usd;
    const finalTotalCost =
      sdkTotalCost !== undefined ? sdkTotalCost : calculatedTotalCost;
    console.log(`\n  TOTAL COST: $${finalTotalCost.toFixed(4)}`);
    if (
      sdkTotalCost !== undefined &&
      Math.abs(sdkTotalCost - calculatedTotalCost) > 0.0001
    ) {
      console.log(
        `  (SDK reported: $${sdkTotalCost.toFixed(4)}, Calculated: $${calculatedTotalCost.toFixed(4)})`,
      );
    }
    console.log("==================\n");
  } else {
    console.log("No usage data collected");
    console.log("==================\n");
  }

  return { scriptsDir: scriptPathAI };
}

/**
 * Recursively find all .js files in a directory, excluding node_modules.
 *
 * @param {string} dir - Directory to search.
 * @param {string} baseDir - Base directory for relative path calculation.
 * @returns {Promise<string[]>} - Array of relative paths to .js files.
 */
async function findJsFiles(dir, baseDir) {
  /** @type {string[]} */
  const jsFiles = [];

  try {
    const entries = await fs.readdir(dir, { withFileTypes: true });

    for (const entry of entries) {
      const fullPath = path.join(dir, entry.name);
      const relativePath = path.relative(baseDir, fullPath);

      // Skip node_modules directories
      if (entry.isDirectory() && entry.name === "node_modules") {
        continue;
      }

      if (entry.isDirectory()) {
        // Recursively search subdirectories
        const subFiles = await findJsFiles(fullPath, baseDir);
        jsFiles.push(...subFiles);
      } else if (entry.isFile() && entry.name.endsWith(".js")) {
        // Add .js files
        jsFiles.push(relativePath);
      }
    }
  } catch (error) {
    console.error(`Error reading directory ${dir}:`, error);
  }

  return jsFiles;
}

/**
 * Upload fixed scripts to S3.
 *
 * @param {string} county - County identifier.
 * @param {string} scriptsDir - Directory containing fixed scripts.
 * @param {string} transformPrefix - S3 prefix URI for transforms.
 * @returns {Promise<void>}
 */
async function uploadFixedScripts(county, scriptsDir, transformPrefix) {
  console.log(`Uploading fixed scripts for county ${county}...`);
  const { transformBucket, transformKey } = resolveTransformLocation({
    countyName: county,
    transformPrefixUri: transformPrefix,
  });

  // Create zip archive
  const zip = new AdmZip();

  // Find all .js files recursively
  const jsFiles = await findJsFiles(scriptsDir, scriptsDir);
  console.log(`Found ${jsFiles.length} .js file(s) to add to zip`);

  // Add each .js file to the zip
  for (const relativePath of jsFiles) {
    const fullPath = path.join(scriptsDir, relativePath);
    const fileContent = await fs.readFile(fullPath);
    // Use relative path as entry name, preserving directory structure
    zip.addFile(relativePath, fileContent);
  }

  const zipBuffer = zip.toBuffer();

  // Upload to S3
  await s3Client.send(
    new PutObjectCommand({
      Bucket: transformBucket,
      Key: transformKey,
      Body: zipBuffer,
      ContentType: "application/zip",
    }),
  );

  console.log(
    `Uploaded fixed scripts to s3://${transformBucket}/${transformKey}`,
  );
}

/**
 * Restore original scripts from backup zip file to S3.
 *
 * @param {string} originalZipPath - Path to the original zip file backup.
 * @param {string} county - County identifier.
 * @param {string} transformPrefix - S3 prefix URI for transforms.
 * @returns {Promise<void>}
 */
async function restoreOriginalScripts(
  originalZipPath,
  county,
  transformPrefix,
) {
  console.log(`Restoring original scripts for county ${county}...`);
  const { transformBucket, transformKey } = resolveTransformLocation({
    countyName: county,
    transformPrefixUri: transformPrefix,
  });

  // Read the original zip file
  const originalZipBuffer = await fs.readFile(originalZipPath);

  // Upload original zip back to S3
  await s3Client.send(
    new PutObjectCommand({
      Bucket: transformBucket,
      Key: transformKey,
      Body: originalZipBuffer,
      ContentType: "application/zip",
    }),
  );

  console.log(
    `Restored original scripts to s3://${transformBucket}/${transformKey}`,
  );
}

/**
 * Construct seed_output_s3_uri from preparedS3Uri.
 * The seed output is stored at the same prefix as the prepared output, but with seed_output.zip filename.
 *
 * @param {string} preparedS3Uri - S3 URI of the prepared output (e.g., s3://bucket/outputs/fileBase/output.zip).
 * @returns {string} - S3 URI of the seed output (e.g., s3://bucket/outputs/fileBase/seed_output.zip).
 */
function constructSeedOutputS3Uri(preparedS3Uri) {
  const { bucket, key } = parseS3Uri(preparedS3Uri);
  // Replace /output.zip with /seed_output.zip
  const seedKey = key.replace(/\/output\.zip$/, "/seed_output.zip");
  return `s3://${bucket}/${seedKey}`;
}

/**
 * Get the county-specific DLQ URL by queue name.
 *
 * @param {string} county - County identifier (will be lowercased).
 * @returns {Promise<string>} - DLQ queue URL.
 */
async function getCountyDlqUrl(county) {
  const queueName = `elephant-workflow-queue-${county.toLowerCase()}-dlq`;
  try {
    const response = await sqsClient.send(
      new GetQueueUrlCommand({ QueueName: queueName }),
    );
    if (!response.QueueUrl) {
      return DEFAULT_DLQ_URL;
    }
    return response.QueueUrl;
  } catch (error) {
    console.log(`DLQ queue ${queueName} not found`);
    return DEFAULT_DLQ_URL;
  }
}

/**
 * Send transaction items to the Transactions SQS queue.
 *
 * @param {string} queueUrl - Transactions SQS queue URL.
 * @param {unknown[]} transactionItems - Array of transaction items to send.
 * @returns {Promise<void>}
 */
async function sendToTransactionsQueue(queueUrl, transactionItems) {
  console.log(
    `Sending ${transactionItems.length} transaction items to Transactions queue`,
  );
  await sqsClient.send(
    new SendMessageCommand({
      QueueUrl: queueUrl,
      MessageBody: JSON.stringify(transactionItems),
    }),
  );
  console.log("Successfully sent transaction items to Transactions queue");
}

/**
 * Send original message to county-specific DLQ.
 *
 * @param {string} dlqUrl - County-specific DLQ URL.
 * @param {Record<string, string | undefined>} source - Source information with s3Bucket and s3Key.
 * @returns {Promise<void>}
 */
async function sendToDlq(dlqUrl, source) {
  if (!source.s3Bucket || !source.s3Key) {
    throw new Error("Cannot send to DLQ: source missing s3Bucket or s3Key");
  }

  const message = {
    s3: {
      bucket: { name: source.s3Bucket },
      object: { key: source.s3Key },
    },
  };

  console.log(`Sending original message to DLQ: ${dlqUrl}`);
  await sqsClient.send(
    new SendMessageCommand({
      QueueUrl: dlqUrl,
      MessageBody: JSON.stringify(message),
    }),
  );
  console.log("Successfully sent message to DLQ");
}

/**
 * Invoke the post-processing Lambda function to verify the fixes work.
 *
 * @param {object} params - Invocation parameters.
 * @param {string} params.functionName - Lambda function name or ARN.
 * @param {string} params.preparedS3Uri - S3 URI of the prepared output.
 * @param {string} params.seedOutputS3Uri - S3 URI of the seed output.
 * @param {{ bucket?: { name?: string }, object?: { key?: string } } | undefined} params.s3Event - Optional S3 event information.
 * @returns {Promise<{ status: string, transactionItems?: unknown[] }>} - Result payload from post-processing Lambda.
 */
async function invokePostProcessingLambda({
  functionName,
  preparedS3Uri,
  seedOutputS3Uri,
  s3Event,
}) {
  console.log(`Invoking post-processing Lambda ${functionName}...`);
  console.log(`Prepared S3 URI: ${preparedS3Uri}`);
  console.log(`Seed output S3 URI: ${seedOutputS3Uri}`);

  const payload = {
    prepare: {
      output_s3_uri: preparedS3Uri,
    },
    seed_output_s3_uri: seedOutputS3Uri,
    prepareSkipped: false,
    saveErrorsOnValidationFailure: false,
  };

  // Add S3 event if available
  if (s3Event?.bucket?.name && s3Event?.object?.key) {
    payload.s3 = {
      bucket: {
        name: s3Event.bucket.name,
      },
      object: {
        key: s3Event.object.key,
      },
    };
  }
  console.log(`Invoking post-processing Lambda ${functionName}...`);
  console.log(JSON.stringify(payload, null, 2));

  const response = await lambdaClient.send(
    new InvokeCommand({
      FunctionName: functionName,
      InvocationType: "RequestResponse",
      Payload: JSON.stringify(payload),
    }),
  );

  if (response.FunctionError) {
    const errorPayload = JSON.parse(
      new TextDecoder().decode(response.Payload ?? new Uint8Array()),
    );
    throw new Error(
      `Post-processing Lambda failed: ${errorPayload.errorMessage || errorPayload.errorType || JSON.stringify(errorPayload)}`,
    );
  }

  const resultPayload = JSON.parse(
    new TextDecoder().decode(response.Payload ?? new Uint8Array()),
  );

  console.log(
    `Post-processing Lambda returned status: ${resultPayload.status} with ${resultPayload.transactionItems?.length || 0} transaction items`,
  );

  return resultPayload;
}

/**
 * Extract S3 URI from error message.
 *
 * @param {string} errorMessage - Error message to parse.
 * @returns {string | null} - Extracted S3 URI or null if not found.
 */
function extractErrorsS3Uri(errorMessage) {
  const match = /Submit errors csv:\s*(s3:\/\/[^\s]+)/.exec(errorMessage);
  return match ? match[1] : null;
}

async function installCherio(scriptsDir) {
  await new Promise((resolve, reject) => {
    exec("npm install cheerio", { cwd: scriptsDir }, (error) =>
      error
        ? reject(new Error(`cheerio install failed: ${error.message}`))
        : resolve(),
    );
  });
}

/**
 * Run a single auto-repair iteration.
 *
 * @param {object} params - Iteration parameters.
 * @param {string} params.executionId - Execution identifier.
 * @param {string} params.county - County identifier.
 * @param {string} params.preparedS3Uri - S3 URI of the prepared output.
 * @param {string} params.errorsS3Uri - S3 URI of the errors CSV.
 * @param {string} params.transformPrefix - S3 prefix URI for transforms.
 * @param {string} params.tableName - DynamoDB table name.
 * @param {{ s3Bucket?: string, s3Key?: string } | undefined} params.source - Optional source information.
 * @returns {Promise<{ success: boolean, newErrorsS3Uri?: string }>} - Result of the iteration.
 */
async function runAutoRepairIteration({
  executionId,
  county,
  preparedS3Uri,
  errorsS3Uri,
  transformPrefix,
  tableName,
  source,
}) {
  const tmpDir = await fs.mkdtemp(path.join(os.tmpdir(), "auto-repair-"));

  try {
    // Step 1: Download inputs and transform scripts
    const preparedInputsZip = await downloadExecutionInputs(
      preparedS3Uri,
      tmpDir,
    );
    const transformScriptsZip = await downloadTransformScripts(
      county,
      transformPrefix,
      tmpDir,
    );

    // Extract archives
    const inputsDir = path.join(tmpDir, "inputs");
    const scriptsDir = path.join(tmpDir, "scripts");

    // Install cherio to the scripts directory
    await extractZip(preparedInputsZip, inputsDir);
    await extractZip(transformScriptsZip, scriptsDir);
    await installCherio(scriptsDir);

    // Step 2: Parse errors
    const { errorPath, dataGroupName } = await parseErrorsFromS3(errorsS3Uri);

    // Step 3: Invoke Codex to fix errors
    const { scriptsDir: updatedScripts } = await invokeAiForFix(
      errorPath,
      scriptsDir,
      inputsDir,
      dataGroupName,
    );

<<<<<<< HEAD
    // Step 4: Upload fixed scripts (keep reference to original zip for potential rollback)
    await uploadFixedScripts(county, scriptsDir, transformPrefix);
=======
    // Step 4: Upload fixed scripts
    await uploadFixedScripts(county, updatedScripts, transformPrefix);
>>>>>>> d2ab129c

    // Step 5: Always verify fixes by running BOTH post-processing and MVL validation
    // This ensures that fixes for any error type don't introduce the other type of error
    const transactionsQueueUrl = requireEnv("TRANSACTIONS_SQS_QUEUE_URL");
    const seedOutputS3Uri = constructSeedOutputS3Uri(preparedS3Uri);
    const postProcessorFunctionName = requireEnv(
      "POST_PROCESSOR_FUNCTION_NAME",
    );
    const mvlFunctionName = requireEnv("MVL_FUNCTION_NAME");

    let resultPayload;
    try {
      // Step 5.1: Always invoke post-processing Lambda first to validate schema
      console.log(
        `Invoking Post Lambda ${postProcessorFunctionName} to verify schema validation...`,
      );

      resultPayload = await invokePostProcessingLambda({
        functionName: postProcessorFunctionName,
        preparedS3Uri,
        seedOutputS3Uri,
        s3Event: source
          ? {
              bucket: { name: source.s3Bucket },
              object: { key: source.s3Key },
            }
          : undefined,
      });

      // Step 5.2: If post-processing succeeded, ALWAYS run MVL to check mirror validation
      // This ensures we catch any MVL errors that might have been introduced by the fixes
      if (
        resultPayload.status === "success" &&
        Array.isArray(resultPayload.transactionItems) &&
        resultPayload.transactionItems.length > 0
      ) {
        console.log(
          `Post-processing succeeded. Now checking MVL metric to ensure no mirror validation errors...`,
        );

        // Construct transformedOutputS3Uri from the original source file
        // Pattern: s3://bucket/outputs/{original_file_name}/transformed_output.zip
        let transformedOutputS3Uri = seedOutputS3Uri;
        if (source?.s3Key) {
          const { bucket } = parseS3Uri(preparedS3Uri);
          const originalFileName = path.basename(source.s3Key);
          transformedOutputS3Uri = `s3://${bucket}/outputs/${originalFileName}/transformed_output.zip`;
        }

        const mvlPayload = {
          preparedInputS3Uri: preparedS3Uri,
          transformedOutputS3Uri: transformedOutputS3Uri,
          preparedOutputS3Uri: preparedS3Uri,
          county,
          executionId,
        };

        // Add S3 event if available
        if (source?.s3Bucket && source?.s3Key) {
          mvlPayload.s3 = {
            bucket: { name: source.s3Bucket },
            object: { key: source.s3Key },
          };
        }

        const mvlResponse = await lambdaClient.send(
          new InvokeCommand({
            FunctionName: mvlFunctionName,
            InvocationType: "RequestResponse",
            Payload: JSON.stringify(mvlPayload),
          }),
        );

        if (mvlResponse.FunctionError) {
          const errorPayload = JSON.parse(
            new TextDecoder().decode(mvlResponse.Payload ?? new Uint8Array()),
          );
          throw new Error(
            `MVL Lambda failed: ${errorPayload.errorMessage || errorPayload.errorType || JSON.stringify(errorPayload)}`,
          );
        } else {
          const mvlResult = JSON.parse(
            new TextDecoder().decode(mvlResponse.Payload ?? new Uint8Array()),
          );
          console.log(
            `MVL Lambda returned status: ${mvlResult.status} with mvlMetric: ${mvlResult.mvlMetric || 0}, mvlPassed: ${mvlResult.mvlPassed}`,
          );

          // Check if MVL validation passed
          if (mvlResult.mvlPassed === false) {
            // Validation failed - trigger retry mechanism with errors CSV
            if (mvlResult.errorsS3Uri) {
              throw new Error(
                `Mirror validation failed. Submit errors csv: ${mvlResult.errorsS3Uri}`,
              );
            } else {
              throw new Error(`Mirror validation failed without errors URI`);
            }
          }
        }
      } else {
        console.log(
          `Post-processing failed or returned no transaction items, skipping MVL check`,
        );
      }

      // Check if execution was successful
      if (
        resultPayload.status === "success" &&
        Array.isArray(resultPayload.transactionItems) &&
        resultPayload.transactionItems.length > 0
      ) {
        // Send successful results to Transactions queue
        await sendToTransactionsQueue(
          transactionsQueueUrl,
          resultPayload.transactionItems,
        );

        console.log(
          `Successfully sent ${resultPayload.transactionItems.length} transaction items to Transactions queue`,
        );

        // Step 6: Mark errors as maybeSolved for other executions that share the same errors
        const errorsArray = await csvToJson(errorPath);
        const normalizedErrors = normalizeErrors(errorsArray, county);
        const errorHashes = normalizedErrors.map((e) => e.hash);
        console.log(
          `Marking ${errorHashes.length} error hash(es) as maybeSolved for other executions...`,
        );
        await markErrorsAsMaybeSolved({
          errorHashes,
          tableName,
          documentClient: dynamoClient,
        });

        // Step 7: Delete the execution and all its error links since repair succeeded
        console.log(
          `Deleting execution ${executionId} and all its error links...`,
        );
        await deleteExecution({
          executionId,
          tableName,
          documentClient: dynamoClient,
        });

        return { success: true };
      } else {
<<<<<<< HEAD
        // Execution failed, restore original scripts before sending to DLQ
        console.log(
          `Post-processing failed with status: ${resultPayload.status}. Restoring original scripts...`,
        );
        try {
          await restoreOriginalScripts(
            transformScriptsZip,
            county,
            transformPrefix,
          );
          console.log("Successfully restored original scripts");
        } catch (restoreError) {
          console.error(
            `Failed to restore original scripts: ${restoreError.message}`,
          );
          // Continue with DLQ logic even if restore fails
        }

        // Execution failed, send original message to DLQ
        if (!source) {
          throw new Error(
            `Execution failed but source information is missing, cannot send to DLQ`,
          );
        }

        const dlqUrl = await getCountyDlqUrl(county);
        await sendToDlq(dlqUrl, source);

        console.log(
          `Execution failed, sent original message to DLQ: ${dlqUrl}`,
        );

=======
        // Execution failed - throw error to trigger retry in main loop
>>>>>>> d2ab129c
        throw new Error(
          `Post-processing Lambda returned non-success status: ${resultPayload.status}`,
        );
      }
    } catch (lambdaError) {
<<<<<<< HEAD
      // Post-processing failed, restore original scripts
      console.log(
        `Post-processing Lambda failed. Restoring original scripts...`,
      );
      try {
        await restoreOriginalScripts(
          transformScriptsZip,
          county,
          transformPrefix,
        );
        console.log("Successfully restored original scripts");
      } catch (restoreError) {
        console.error(
          `Failed to restore original scripts: ${restoreError.message}`,
        );
        // Continue with error handling even if restore fails
      }

      // Try to extract new errors S3 URI from error message
      const newErrorsS3Uri = extractErrorsS3Uri(lambdaError.message);

      // If Lambda invocation failed and we can't retry, send to DLQ
      if (!newErrorsS3Uri && source) {
        try {
          const dlqUrl = await getCountyDlqUrl(county);
          await sendToDlq(dlqUrl, source);

          console.error(
            `Post-processing Lambda invocation failed. Sent original message to DLQ: ${dlqUrl}`,
          );
        } catch (dlqError) {
          console.error(`Failed to send to DLQ: ${dlqError.message}`);
        }
      }

      throw new Error(
        `Failed to verify fixes with post-processing Lambda: ${lambdaError.message}`,
      );
=======
      // Re-throw to let the main loop handle retries and DLQ
      throw new Error(`Failed to verify fixes: ${lambdaError.message}`);
>>>>>>> d2ab129c
    }
  } finally {
    // Cleanup
    await fs.rm(tmpDir, { recursive: true, force: true }).catch(() => {
      // Ignore cleanup errors
    });
  }
}

/**
 * Main auto-repair workflow.
 *
 * @returns {Promise<void>}
 */
async function main() {
  try {
    console.log("Starting auto-repair workflow...");

    const tableName = requireEnv("ERRORS_TABLE_NAME");
    const transformPrefix = requireEnv("TRANSFORM_S3_PREFIX");
    const maxAttempts = 3;

    // Step 1: Get execution with most errors
    const execution = await getExecutionWithMostErrors(tableName);
    if (!execution) {
      console.log("No failed executions found. Exiting.");
      return;
    }

    console.log(
      `Found execution ${execution.executionId} with ${execution.uniqueErrorCount} unique errors`,
    );
    console.log(`County: ${execution.county}`);
    console.log(`Prepared S3 URI: ${execution.preparedS3Uri}`);
    console.log(`Errors S3 URI: ${execution.errorsS3Uri}`);

    if (!execution.errorsS3Uri) {
      console.log("No errors S3 URI found. Skipping.");
      return;
    }

    if (!execution.preparedS3Uri) {
      console.log("No prepared S3 URI found. Skipping.");
      return;
    }

    let currentErrorsS3Uri = execution.errorsS3Uri;
    let attempt = 0;

    while (attempt < maxAttempts) {
      attempt++;
      console.log(`\n=== Auto-repair attempt ${attempt}/${maxAttempts} ===`);
      console.log(`Using errors from: ${currentErrorsS3Uri}`);

      try {
        await runAutoRepairIteration({
          executionId: execution.executionId,
          county: execution.county,
          preparedS3Uri: execution.preparedS3Uri,
          errorsS3Uri: currentErrorsS3Uri,
          transformPrefix,
          tableName,
          source: execution.source,
        });

        console.log("Auto-repair workflow completed successfully!");
        return;
      } catch (error) {
        console.error(`Attempt ${attempt} failed:`, error.message);

        // Try to extract new errors S3 URI from error message
        const newErrorsS3Uri = extractErrorsS3Uri(error.message);

        if (newErrorsS3Uri && attempt < maxAttempts) {
          console.log(`Found new errors CSV: ${newErrorsS3Uri}`);
          console.log(`Will retry with new errors...`);
          currentErrorsS3Uri = newErrorsS3Uri;
        } else {
          if (attempt >= maxAttempts) {
            console.error(
              `Max retries (${maxAttempts}) reached. Sending to DLQ.`,
            );
          } else {
            console.error(
              `No errors URI found in error message. Sending to DLQ.`,
            );
          }
          break;
        }
      }
    }

    // If we exit the loop without success, send to DLQ and delete execution
    console.log(`Auto-repair exhausted all retries. Sending to DLQ...`);

    if (execution.source) {
      const dlqUrl = await getCountyDlqUrl(execution.county);
      await sendToDlq(dlqUrl, execution.source);
      console.log(`Sent original message to DLQ: ${dlqUrl}`);
    } else {
      console.error(`Cannot send to DLQ: source information is missing`);
    }

    // Delete the execution to prevent re-processing the same unfixable execution
    console.log(
      `Deleting execution ${execution.executionId} after exhausting retries...`,
    );
    await deleteExecution({
      executionId: execution.executionId,
      tableName,
      documentClient: dynamoClient,
    });
    console.log(`Execution ${execution.executionId} deleted.`);

    throw new Error(`Auto-repair failed after ${attempt} attempts`);
  } catch (error) {
    console.error("Auto-repair workflow failed:", error);
    process.exit(1);
  }
}

// Run main workflow
main();<|MERGE_RESOLUTION|>--- conflicted
+++ resolved
@@ -250,19 +250,21 @@
   const errorCount = uniqueErrors.size;
 
   const prompt = `You are fixing transformation script errors in an Elephant Oracle data processing pipeline.
-<<<<<<< HEAD
 
 IMPORTANT:
 - The scripts must be written back to disk using file operations (fs.writeFileSync or similar)
-- Do not return code in your response - write it directly to the files in ${scriptsPath}
+- Do not return code in your response - write it directly to the files in ${scriptPathAI}
 - You can use Node.js to run and test scripts: node <script-file>.js
-- Test with the sample input data available in: ${inputsDir}
+- Test with the sample input data available in: ${inputDataAI}
+- You are allowed only to modify existing Javascript files
+- Javascript files has to be CommonJs
+- Only library that is available for you to use is cheerio
 
 WORKSPACE:
-- Transform scripts location: ${scriptsPath}
-- Sample input data location: ${inputsDir}
+- Transform scripts location: ${scriptPathAI}
+- Sample input data location: ${inputDataAI}
 - Data group: ${dataGroupName}
-- Errors CSV file: ${errorsPath}
+- Errors CSV file: ${errorsPathAI}
 
 ERROR ANALYSIS REQUIREMENTS:
 1. Analyze ALL ${errorCount} unique errors listed in the CSV file
@@ -275,13 +277,14 @@
 
 ERROR FIELD DESCRIPTIONS:
 - file_path: The JSON file that contains the error (e.g., "data/deed_1.json") - use this to identify which script generates the output
-- error_path: The JSON path within that file where the error occurs (e.g., "deed_1.json/deed_type") - this is the exact property that has the problem
+- error_path: The JSON path within that file where the error occurs (e.g., "deed_1.json/deed_type") - this is the exact property that has the problem. If error_path is an HTML selector, this data HAS to be mapped.
 - error_message: The validation error message - describes what's wrong (e.g., "unexpected property", "missing required property", "invalid type")
 - currentValue: The actual value that caused the error (if available) - use this to understand what incorrect value was provided
 
 ADDRESS HANDLING:
 - For the address object use unnormalized_address if that is what the source provides
 - If source has address normalized, then use it
+- For address object you need to provide either unnormalized_address property or divided by different properties. NEVER provide both. Choose based on how address is presented in the input HTML/JSON. Do not try to normalize address on your own.
 - Make sure to understand correctly how oneOf works in the JSON schema
 
 CRITICAL: Relationship Directions - VERIFY CORRECT DIRECTION:
@@ -311,6 +314,8 @@
 
 CRITICAL: When data is not found or invalid:
 - Use Elephant MCP to check the schema for each field to determine if it's required, optional, and whether null is allowed
+- Use listPropertiesByClassName to get available properties for the class. Output of that tool always has all properties.
+- NEVER try to assume property name and find it with getPropertySchema tool.
 - For REQUIRED fields that DO NOT allow null (type: "number" or "string" without null): You MUST extract valid data from the source. If data is missing, investigate the source HTML/CSV to find where it should come from. Do not set to null or omit required fields.
 - For REQUIRED fields that DO allow null (type: ["number", "null"] or ["string", "null"]): If data is not found, you CAN set it to null as null is a valid value for these fields.
 - For OPTIONAL fields (not required, type: ["number", "null"] or ["string", "null"]): ONLY include in the output object if they have valid values. If invalid or missing, OMIT the field entirely (do not set to null).
@@ -319,6 +324,7 @@
 - For date fields: only include if the value is a valid date/string
 - Use helper functions like assignIfNumber() to conditionally add optional fields only when they have valid values
 - DO NOT assume or hardcode values like tax years - each property can have different tax years. Always extract tax_year and other time-based values from the source data.
+- Do not read whole input file, as it is big. Intelligently search for the parts, that you need
 
 CRITICAL: Error Resolution Process:
 1. IDENTIFY THE PROBLEM:
@@ -328,6 +334,7 @@
 
 2. CONSULT THE SCHEMA:
    - Use Elephant MCP to find the schema for the class corresponding to the output file
+   - Make sure to actively explore elephant schema and it's available properties using elephant MCP to be sure, that the data, that will be produced by scripts is valid
    - Determine the class name from the file name pattern
    - Check what properties are allowed, required, and their types/constraints
    - Never invent properties - only use what exists in the Elephant MCP schema
@@ -338,6 +345,7 @@
    - If a required property is missing: Find the data in the input file (JSON/HTML) and extract it. If not found, check if null is allowed by the schema
    - If a value is invalid: Convert to the correct type or find valid data from the source
    - Modify the script that creates the problematic output
+   - Make sure, that scripts not only extract the data, but also map it to the resulting JSON in the Elephant Schema, that you retrieved from MCP
    - To solve invalid URs issues remove its generation from the scripts, it will be populated by the process
 
 4. VERIFY COMPLIANCE:
@@ -388,28 +396,6 @@
      * If mapping fails: Set to "MAPPING NOT AVAILABLE" instead of throwing
    - Save the modified script file using fs.writeFileSync or similar file operations
    - Return the complete fixed scripts with the same file names`;
-=======
-        You can find an errors in the following CSV file: ${errorsPathAI}
-The transform scripts are located at: ${scriptPathAI}
-Sample input data is available at: ${inputDataAI}
-You are working on the ${dataGroupName} data group.
-For the address object use unnormalized_address if that is what the source provides.
-If source has adress normalized, then use it.
-Make sure to understand corectlly how oneOf works in the JSON schema.
-You are allowed only to modify existing Javascript files.
-Javascript files has to be CommonJs.
-Only library that is available for you to use is cheerio.
-Please analyze the errors and provide fixed versions of the scripts. Focus on fixing the error paths and messages mentioned above. Consider the input data structure when making fixes. To solve invalid URs issues remove it's generation from the scripts, it will be populated by the process. Return the complete fixed scripts with the same file names.
-Use elephant MCP to analyze the schema. Make sure to analyze verified scripts with it's examples as well
-Use listPropertiesByClassName to get available properties for the class. Output of that tool always has all properties.
-For address object you need to provide either unnormalized_address property or divided by different properties. NEVER provide both. Choose based on how address is presented in the input HTML/JSON. Do no try to normalize address on your own.
-NEVER try to assume property name and find it with getPropertySchema tool.
-Make sure to activly explore elephant schema and it's avaiable properties using elephant MCP to be sure, that the data, that will be produced by scripts is valid.
-Make sure, that scripts not only exctract the data, but also map it to the resulting JSON in the Elephant Schema, that you retreived from MCP
-Make sure, that if the error has html selector as error_path this data HAS to be mapped.
-Do not read whole input file, as it is big. Intelegentlly search for the parts, that you need
-`;
->>>>>>> d2ab129c
 
   const escapedPrompt = prompt
     .replace(/\\/g, "\\\\")
@@ -1098,13 +1084,8 @@
       dataGroupName,
     );
 
-<<<<<<< HEAD
     // Step 4: Upload fixed scripts (keep reference to original zip for potential rollback)
-    await uploadFixedScripts(county, scriptsDir, transformPrefix);
-=======
-    // Step 4: Upload fixed scripts
     await uploadFixedScripts(county, updatedScripts, transformPrefix);
->>>>>>> d2ab129c
 
     // Step 5: Always verify fixes by running BOTH post-processing and MVL validation
     // This ensures that fixes for any error type don't introduce the other type of error
@@ -1252,8 +1233,7 @@
 
         return { success: true };
       } else {
-<<<<<<< HEAD
-        // Execution failed, restore original scripts before sending to DLQ
+        // Execution failed, restore original scripts before throwing error
         console.log(
           `Post-processing failed with status: ${resultPayload.status}. Restoring original scripts...`,
         );
@@ -1268,32 +1248,15 @@
           console.error(
             `Failed to restore original scripts: ${restoreError.message}`,
           );
-          // Continue with DLQ logic even if restore fails
+          // Continue with error handling even if restore fails
         }
 
-        // Execution failed, send original message to DLQ
-        if (!source) {
-          throw new Error(
-            `Execution failed but source information is missing, cannot send to DLQ`,
-          );
-        }
-
-        const dlqUrl = await getCountyDlqUrl(county);
-        await sendToDlq(dlqUrl, source);
-
-        console.log(
-          `Execution failed, sent original message to DLQ: ${dlqUrl}`,
-        );
-
-=======
-        // Execution failed - throw error to trigger retry in main loop
->>>>>>> d2ab129c
+        // Throw error to trigger retry in main loop
         throw new Error(
           `Post-processing Lambda returned non-success status: ${resultPayload.status}`,
         );
       }
     } catch (lambdaError) {
-<<<<<<< HEAD
       // Post-processing failed, restore original scripts
       console.log(
         `Post-processing Lambda failed. Restoring original scripts...`,
@@ -1329,13 +1292,8 @@
         }
       }
 
-      throw new Error(
-        `Failed to verify fixes with post-processing Lambda: ${lambdaError.message}`,
-      );
-=======
-      // Re-throw to let the main loop handle retries and DLQ
+      // Re-throw to let the main loop handle retries
       throw new Error(`Failed to verify fixes: ${lambdaError.message}`);
->>>>>>> d2ab129c
     }
   } finally {
     // Cleanup
