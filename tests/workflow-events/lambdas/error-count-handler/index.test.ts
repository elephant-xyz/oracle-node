import { describe, it, expect, beforeEach, afterEach, vi } from "vitest";
import { mockClient } from "aws-sdk-client-mock";
import {
  DynamoDBDocumentClient,
  UpdateCommand,
  BatchWriteCommand,
} from "@aws-sdk/lib-dynamodb";
import { SFNClient, SendTaskSuccessCommand } from "@aws-sdk/client-sfn";
import {
  CloudWatchClient,
  PutMetricDataCommand,
} from "@aws-sdk/client-cloudwatch";
import type { DynamoDBStreamEvent, DynamoDBRecord } from "aws-lambda";
import { marshall } from "@aws-sdk/util-dynamodb";
import type {
  ExecutionErrorLink,
  FailedExecutionItem,
  ErrorRecord,
} from "shared/types.js";

/**
 * Mock the DynamoDB Document Client for all tests.
 */
const ddbMock = mockClient(DynamoDBDocumentClient);

/**
 * Mock the Step Functions client for task success callbacks.
 */
const sfnMock = mockClient(SFNClient);

/**
 * Mock the CloudWatch client for metric publishing.
 */
const cloudWatchMock = mockClient(CloudWatchClient);

/**
 * Test table name used in all tests.
 */
const TEST_TABLE_NAME = "test-workflow-errors-table";

/**
 * Creates a mock ExecutionErrorLink item for DynamoDB stream events.
 *
 * @param executionId - The execution ID
 * @param errorCode - The error code
 * @param occurrences - Number of occurrences (default 1)
 * @returns A mock ExecutionErrorLink item
 */
const createExecutionErrorLink = (
  executionId: string,
  errorCode: string,
  occurrences: number = 1,
): Partial<ExecutionErrorLink> => ({
  PK: `EXECUTION#${executionId}`,
  SK: `ERROR#${errorCode}`,
  entityType: "ExecutionError",
  errorCode,
  executionId,
  county: "test_county",
  status: "failed",
  occurrences,
  errorDetails: "{}",
  createdAt: new Date().toISOString(),
  updatedAt: new Date().toISOString(),
  GS1PK: `ERROR#${errorCode}`,
  GS1SK: `EXECUTION#${executionId}`,
});

/**
 * Creates a mock DynamoDB stream record for a REMOVE event.
 *
 * @param item - The item that was removed
 * @param eventId - Optional event ID
 * @returns A mock DynamoDB stream record
 */
const createRemoveRecord = (
  item: Partial<ExecutionErrorLink>,
  eventId: string = `event-${Date.now()}`,
): DynamoDBRecord => ({
  eventID: eventId,
  eventName: "REMOVE",
  eventVersion: "1.1",
  eventSource: "aws:dynamodb",
  awsRegion: "us-east-1",
  dynamodb: {
    Keys: marshall({ PK: item.PK, SK: item.SK }),
    OldImage: marshall(item),
    SequenceNumber: "123456789",
    SizeBytes: 100,
    StreamViewType: "OLD_IMAGE",
  },
});

/**
 * Creates a mock DynamoDB stream event with the given records.
 *
 * @param records - Array of DynamoDB stream records
 * @returns A mock DynamoDB stream event
 */
const createStreamEvent = (records: DynamoDBRecord[]): DynamoDBStreamEvent => ({
  Records: records,
});

/**
 * Creates a mock FailedExecutionItem for update responses.
 *
 * @param executionId - The execution ID
 * @param openErrorCount - The open error count after update
 * @param taskToken - Optional task token
 * @param errorType - Error type (default "01")
 * @returns A mock FailedExecutionItem
 */
const createFailedExecutionItem = (
  executionId: string,
  openErrorCount: number,
  taskToken?: string,
  errorType: string = "01",
): FailedExecutionItem => ({
  PK: `EXECUTION#${executionId}`,
  SK: `EXECUTION#${executionId}`,
  executionId,
  entityType: "FailedExecution",
  status: "failed",
  errorType,
  county: "test_county",
  totalOccurrences: 5,
  openErrorCount,
  uniqueErrorCount: 5,
  taskToken,
  createdAt: new Date().toISOString(),
  updatedAt: new Date().toISOString(),
  GS1PK: "METRIC#ERRORCOUNT",
  GS1SK: `COUNT#FAILED#0000000005#EXECUTION#${executionId}`,
  GS3PK: "METRIC#ERRORCOUNT",
  GS3SK: `COUNT#${errorType}#FAILED#0000000005#EXECUTION#${executionId}`,
});

/**
 * Creates a mock ErrorRecord for update responses.
 *
 * @param errorCode - The error code
 * @param totalCount - The total count after update
 * @param errorType - Error type (first 2 chars of errorCode)
 * @returns A mock ErrorRecord
 */
const createErrorRecord = (
  errorCode: string,
  totalCount: number,
  errorType?: string,
): ErrorRecord => {
  const type = errorType ?? errorCode.substring(0, 2);
  return {
    PK: `ERROR#${errorCode}`,
    SK: `ERROR#${errorCode}`,
    errorCode,
    errorType: type,
    entityType: "Error",
    errorDetails: "{}",
    errorStatus: "failed",
    totalCount,
    createdAt: new Date().toISOString(),
    updatedAt: new Date().toISOString(),
    latestExecutionId: "exec-001",
    GS1PK: "TYPE#ERROR",
    GS1SK: `ERROR#${errorCode}`,
    GS2PK: "TYPE#ERROR",
    GS2SK: `COUNT#FAILED#0000000005#ERROR#${errorCode}`,
    GS3PK: "METRIC#ERRORCOUNT",
    GS3SK: `COUNT#${type}#0000000005#ERROR#${errorCode}`,
  };
};

describe("error-count-handler", () => {
  const originalEnv = process.env;

  beforeEach(() => {
    vi.resetModules();
    ddbMock.reset();
    sfnMock.reset();
    cloudWatchMock.reset();
    process.env = {
      ...originalEnv,
      WORKFLOW_ERRORS_TABLE_NAME: TEST_TABLE_NAME,
    };
    vi.spyOn(console, "log").mockImplementation(() => {});
    vi.spyOn(console, "info").mockImplementation(() => {});
    vi.spyOn(console, "debug").mockImplementation(() => {});
    vi.spyOn(console, "warn").mockImplementation(() => {});
    vi.spyOn(console, "error").mockImplementation(() => {});
  });

  afterEach(() => {
    process.env = originalEnv;
    vi.restoreAllMocks();
  });

  describe("handler integration tests", () => {
    it("should process REMOVE events for ExecutionErrorLink items", async () => {
      // Mock decrement to return remaining errors
      ddbMock.on(UpdateCommand).resolves({
        Attributes: createFailedExecutionItem("exec-001", 2),
      });

      const { handler } =
        await import("../../../../workflow-events/lambdas/error-count-handler/index.js");

      const item = createExecutionErrorLink("exec-001", "01256");
      const record = createRemoveRecord(item);
      const event = createStreamEvent([record]);

      await handler(event);

      // Should have called UpdateCommand for decrement
      expect(ddbMock).toHaveReceivedCommand(UpdateCommand);
    });

    it("should skip non-REMOVE events", async () => {
      const { handler } =
        await import("../../../../workflow-events/lambdas/error-count-handler/index.js");

      const record: DynamoDBRecord = {
        eventID: "event-001",
        eventName: "INSERT",
        eventVersion: "1.1",
        eventSource: "aws:dynamodb",
        awsRegion: "us-east-1",
        dynamodb: {
          NewImage: marshall(createExecutionErrorLink("exec-001", "01256")),
        },
      };
      const event = createStreamEvent([record]);

      await handler(event);

      // Should not have called any DynamoDB commands
      expect(ddbMock).not.toHaveReceivedCommand(UpdateCommand);
    });

    it("should skip records without ExecutionError entity type", async () => {
      const { handler } =
        await import("../../../../workflow-events/lambdas/error-count-handler/index.js");

      const item = {
        PK: "ERROR#01256",
        SK: "ERROR#01256",
        entityType: "Error",
        errorCode: "01256",
      };
      const record: DynamoDBRecord = {
        eventID: "event-001",
        eventName: "REMOVE",
        eventVersion: "1.1",
        eventSource: "aws:dynamodb",
        awsRegion: "us-east-1",
        dynamodb: {
          OldImage: marshall(item),
        },
      };
      const event = createStreamEvent([record]);

      await handler(event);

      // Should not have called any DynamoDB commands
      expect(ddbMock).not.toHaveReceivedCommand(UpdateCommand);
    });

    it("should aggregate multiple removals for the same execution", async () => {
      // Mock decrement to return remaining errors
      ddbMock.on(UpdateCommand).resolves({
        Attributes: createFailedExecutionItem("exec-001", 1),
      });

      const { handler } =
        await import("../../../../workflow-events/lambdas/error-count-handler/index.js");

      // Create 3 removal events for the same execution
      const records = [
        createRemoveRecord(
          createExecutionErrorLink("exec-001", "01256"),
          "event-1",
        ),
        createRemoveRecord(
          createExecutionErrorLink("exec-001", "01257"),
          "event-2",
        ),
        createRemoveRecord(
          createExecutionErrorLink("exec-001", "01258"),
          "event-3",
        ),
      ];
      const event = createStreamEvent(records);

      await handler(event);

      // Should have called UpdateCommand once with decrementBy: 3
      const updateCalls = ddbMock.commandCalls(UpdateCommand);
      const decrementCall = updateCalls.find(
        (call) =>
          call.args[0].input.ExpressionAttributeValues?.[":amount"] === 3,
      );
      expect(decrementCall).toBeDefined();
    });

    it("should process multiple executions in parallel", async () => {
      // Mock decrements with different results
      ddbMock.on(UpdateCommand).callsFake((input) => {
        const pk = input.Key?.PK as string;
        if (pk === "EXECUTION#exec-001") {
          return { Attributes: createFailedExecutionItem("exec-001", 2) };
        }
        if (pk === "EXECUTION#exec-002") {
          return { Attributes: createFailedExecutionItem("exec-002", 0) };
        }
        return { Attributes: createFailedExecutionItem("unknown", 1) };
      });

      // Mock batch delete
      ddbMock.on(BatchWriteCommand).resolves({});

      // Mock task success
      sfnMock.on(SendTaskSuccessCommand).resolves({});

      const { handler } =
        await import("../../../../workflow-events/lambdas/error-count-handler/index.js");

      const records = [
        createRemoveRecord(
          createExecutionErrorLink("exec-001", "01256"),
          "event-1",
        ),
        createRemoveRecord(
          createExecutionErrorLink("exec-002", "01257"),
          "event-2",
        ),
      ];
      const event = createStreamEvent(records);

      await handler(event);

      // Should have called UpdateCommand for both executions
      expect(ddbMock.commandCalls(UpdateCommand).length).toBeGreaterThanOrEqual(
        2,
      );
    });
  });

  describe("task success callbacks", () => {
    it("should send task success when execution reaches zero errors", async () => {
      // Mock decrement to return zero errors with task token
      ddbMock.on(UpdateCommand).resolves({
        Attributes: createFailedExecutionItem(
          "exec-001",
          0,
          "task-token-12345",
        ),
      });

      // Mock batch delete
      ddbMock.on(BatchWriteCommand).resolves({});

      // Mock task success
      sfnMock.on(SendTaskSuccessCommand).resolves({});

      const { handler } =
        await import("../../../../workflow-events/lambdas/error-count-handler/index.js");

      const item = createExecutionErrorLink("exec-001", "01256");
      const record = createRemoveRecord(item);
      const event = createStreamEvent([record]);

      await handler(event);

      // Should have called SendTaskSuccessCommand
      expect(sfnMock).toHaveReceivedCommandWith(SendTaskSuccessCommand, {
        taskToken: "task-token-12345",
        output: JSON.stringify({}),
      });
    });

    it("should not send task success when no task token is present", async () => {
      // Mock decrement to return zero errors without task token
      ddbMock.on(UpdateCommand).resolves({
        Attributes: createFailedExecutionItem("exec-001", 0, undefined),
      });

      // Mock batch delete
      ddbMock.on(BatchWriteCommand).resolves({});

      const { handler } =
        await import("../../../../workflow-events/lambdas/error-count-handler/index.js");

      const item = createExecutionErrorLink("exec-001", "01256");
      const record = createRemoveRecord(item);
      const event = createStreamEvent([record]);

      await handler(event);

      // Should not have called SendTaskSuccessCommand
      expect(sfnMock).not.toHaveReceivedCommand(SendTaskSuccessCommand);
    });

    it("should continue processing when task success fails", async () => {
      // Mock decrement to return zero errors with task token
      ddbMock.on(UpdateCommand).resolves({
        Attributes: createFailedExecutionItem(
          "exec-001",
          0,
          "task-token-12345",
        ),
      });

      // Mock batch delete
      ddbMock.on(BatchWriteCommand).resolves({});

      // Mock task success to fail
      sfnMock
        .on(SendTaskSuccessCommand)
        .rejects(new Error("Task token expired"));

      // Mock CloudWatch
      cloudWatchMock.on(PutMetricDataCommand).resolves({});

<<<<<<< HEAD
      const { handler } = await import(
        "../../../../workflow-events/lambdas/error-count-handler/index.js"
      );
=======
      const { handler } =
        await import("../../../../workflow-events/lambdas/error-count-handler/index.js");
>>>>>>> 16c9041c

      const item = createExecutionErrorLink("exec-001", "01256");
      const record = createRemoveRecord(item);
      const event = createStreamEvent([record]);

      // Should not throw
      await expect(handler(event)).resolves.not.toThrow();

      // Should still have called BatchWriteCommand to delete
      expect(ddbMock).toHaveReceivedCommand(BatchWriteCommand);
    });
  });

  describe("CloudWatch metrics", () => {
    it("should publish ExecutionRestarted metric when execution reaches zero errors", async () => {
      // Mock decrement to return zero errors
<<<<<<< HEAD
      ddbMock.on(UpdateCommand).resolves({
        Attributes: createFailedExecutionItem("exec-001", 0, undefined, "01"),
      });

      // Mock batch delete
      ddbMock.on(BatchWriteCommand).resolves({});

      // Mock CloudWatch
      cloudWatchMock.on(PutMetricDataCommand).resolves({});

      const { handler } = await import(
        "../../../../workflow-events/lambdas/error-count-handler/index.js"
      );
=======
      ddbMock.on(UpdateCommand).resolves({
        Attributes: createFailedExecutionItem("exec-001", 0, undefined, "01"),
      });

      // Mock batch delete
      ddbMock.on(BatchWriteCommand).resolves({});

      // Mock CloudWatch
      cloudWatchMock.on(PutMetricDataCommand).resolves({});

      const { handler } =
        await import("../../../../workflow-events/lambdas/error-count-handler/index.js");

      const item = createExecutionErrorLink("exec-001", "01256");
      const record = createRemoveRecord(item);
      const event = createStreamEvent([record]);

      await handler(event);

      // Should have called PutMetricDataCommand
      expect(cloudWatchMock).toHaveReceivedCommand(PutMetricDataCommand);

      const metricCalls = cloudWatchMock.commandCalls(PutMetricDataCommand);
      expect(metricCalls.length).toBe(1);

      const metricData = metricCalls[0].args[0].input;
      expect(metricData.Namespace).toBe("Elephant/Workflow");
      expect(metricData.MetricData).toBeDefined();
      expect(metricData.MetricData?.length).toBe(1);
      expect(metricData.MetricData?.[0].MetricName).toBe("ExecutionRestarted");
      expect(metricData.MetricData?.[0].Value).toBe(1);
      expect(metricData.MetricData?.[0].Unit).toBe("Count");
    });

    it("should include errorType and county dimensions in metric", async () => {
      // Mock decrement to return zero errors
      ddbMock.on(UpdateCommand).resolves({
        Attributes: createFailedExecutionItem("exec-001", 0, undefined, "SV"),
      });

      // Mock batch delete
      ddbMock.on(BatchWriteCommand).resolves({});

      // Mock CloudWatch
      cloudWatchMock.on(PutMetricDataCommand).resolves({});

      const { handler } =
        await import("../../../../workflow-events/lambdas/error-count-handler/index.js");

      const item = createExecutionErrorLink("exec-001", "SV256");
      const record = createRemoveRecord(item);
      const event = createStreamEvent([record]);

      await handler(event);

      const metricCalls = cloudWatchMock.commandCalls(PutMetricDataCommand);
      const dimensions =
        metricCalls[0].args[0].input.MetricData?.[0].Dimensions;

      expect(dimensions).toBeDefined();
      expect(dimensions?.length).toBe(2);

      const errorTypeDim = dimensions?.find((d) => d.Name === "ErrorType");
      const countyDim = dimensions?.find((d) => d.Name === "County");

      expect(errorTypeDim?.Value).toBe("SV");
      expect(countyDim?.Value).toBe("test_county");
    });

    it("should publish metrics for multiple restarted executions", async () => {
      // Mock decrements - both executions reach zero
      let callCount = 0;
      ddbMock.on(UpdateCommand).callsFake(() => {
        callCount++;
        if (callCount === 1) {
          return {
            Attributes: createFailedExecutionItem(
              "exec-001",
              0,
              undefined,
              "01",
            ),
          };
        }
        return {
          Attributes: createFailedExecutionItem("exec-002", 0, undefined, "02"),
        };
      });

      // Mock batch delete
      ddbMock.on(BatchWriteCommand).resolves({});

      // Mock CloudWatch
      cloudWatchMock.on(PutMetricDataCommand).resolves({});

      const { handler } =
        await import("../../../../workflow-events/lambdas/error-count-handler/index.js");

      const records = [
        createRemoveRecord(
          createExecutionErrorLink("exec-001", "01256"),
          "event-1",
        ),
        createRemoveRecord(
          createExecutionErrorLink("exec-002", "02001"),
          "event-2",
        ),
      ];
      const event = createStreamEvent(records);

      await handler(event);

      // Should have published metrics for both executions
      const metricCalls = cloudWatchMock.commandCalls(PutMetricDataCommand);
      expect(metricCalls.length).toBe(1);

      const metricData = metricCalls[0].args[0].input.MetricData;
      expect(metricData?.length).toBe(2);
    });

    it("should not publish metrics when no executions reach zero errors", async () => {
      // Mock decrement to return remaining errors
      ddbMock.on(UpdateCommand).resolves({
        Attributes: createFailedExecutionItem("exec-001", 2),
      });

      // Mock CloudWatch
      cloudWatchMock.on(PutMetricDataCommand).resolves({});

      const { handler } =
        await import("../../../../workflow-events/lambdas/error-count-handler/index.js");
>>>>>>> 16c9041c

      const item = createExecutionErrorLink("exec-001", "01256");
      const record = createRemoveRecord(item);
      const event = createStreamEvent([record]);

      await handler(event);

<<<<<<< HEAD
      // Should have called PutMetricDataCommand
      expect(cloudWatchMock).toHaveReceivedCommand(PutMetricDataCommand);

      const metricCalls = cloudWatchMock.commandCalls(PutMetricDataCommand);
      expect(metricCalls.length).toBe(1);

      const metricData = metricCalls[0].args[0].input;
      expect(metricData.Namespace).toBe("Elephant/Workflow");
      expect(metricData.MetricData).toBeDefined();
      expect(metricData.MetricData?.length).toBe(1);
      expect(metricData.MetricData?.[0].MetricName).toBe("ExecutionRestarted");
      expect(metricData.MetricData?.[0].Value).toBe(1);
      expect(metricData.MetricData?.[0].Unit).toBe("Count");
    });

    it("should include errorType and county dimensions in metric", async () => {
      // Mock decrement to return zero errors
      ddbMock.on(UpdateCommand).resolves({
        Attributes: createFailedExecutionItem("exec-001", 0, undefined, "SV"),
=======
      // Should NOT have called PutMetricDataCommand
      expect(cloudWatchMock).not.toHaveReceivedCommand(PutMetricDataCommand);
    });

    it("should continue processing when CloudWatch metric publishing fails", async () => {
      // Mock decrement to return zero errors
      ddbMock.on(UpdateCommand).resolves({
        Attributes: createFailedExecutionItem("exec-001", 0),
      });

      // Mock batch delete
      ddbMock.on(BatchWriteCommand).resolves({});

      // Mock CloudWatch to fail
      cloudWatchMock
        .on(PutMetricDataCommand)
        .rejects(new Error("CloudWatch unavailable"));

      const { handler } =
        await import("../../../../workflow-events/lambdas/error-count-handler/index.js");

      const item = createExecutionErrorLink("exec-001", "01256");
      const record = createRemoveRecord(item);
      const event = createStreamEvent([record]);

      // Should not throw
      await expect(handler(event)).resolves.not.toThrow();

      // Should still have called BatchWriteCommand to delete
      expect(ddbMock).toHaveReceivedCommand(BatchWriteCommand);
    });

    it("should skip metrics for executions without county or errorType", async () => {
      // Mock decrement to return zero errors but without errorType
      const failedExecWithoutType = createFailedExecutionItem("exec-001", 0);
      // Explicitly remove errorType and county to simulate missing data
      const modifiedExec = { ...failedExecWithoutType };
      delete (modifiedExec as Record<string, unknown>).errorType;
      delete (modifiedExec as Record<string, unknown>).county;

      ddbMock.on(UpdateCommand).resolves({
        Attributes: modifiedExec,
>>>>>>> 16c9041c
      });

      // Mock batch delete
      ddbMock.on(BatchWriteCommand).resolves({});

      // Mock CloudWatch
      cloudWatchMock.on(PutMetricDataCommand).resolves({});

<<<<<<< HEAD
      const { handler } = await import(
        "../../../../workflow-events/lambdas/error-count-handler/index.js"
      );

      const item = createExecutionErrorLink("exec-001", "SV256");
      const record = createRemoveRecord(item);
      const event = createStreamEvent([record]);

      await handler(event);

      const metricCalls = cloudWatchMock.commandCalls(PutMetricDataCommand);
      const dimensions = metricCalls[0].args[0].input.MetricData?.[0].Dimensions;

      expect(dimensions).toBeDefined();
      expect(dimensions?.length).toBe(2);

      const errorTypeDim = dimensions?.find((d) => d.Name === "ErrorType");
      const countyDim = dimensions?.find((d) => d.Name === "County");

      expect(errorTypeDim?.Value).toBe("SV");
      expect(countyDim?.Value).toBe("test_county");
    });

    it("should publish metrics for multiple restarted executions", async () => {
      // Mock decrements - both executions reach zero
      let callCount = 0;
      ddbMock.on(UpdateCommand).callsFake(() => {
        callCount++;
        if (callCount === 1) {
          return {
            Attributes: createFailedExecutionItem("exec-001", 0, undefined, "01"),
          };
        }
        return {
          Attributes: createFailedExecutionItem("exec-002", 0, undefined, "02"),
        };
      });

      // Mock batch delete
      ddbMock.on(BatchWriteCommand).resolves({});

      // Mock CloudWatch
      cloudWatchMock.on(PutMetricDataCommand).resolves({});

      const { handler } = await import(
        "../../../../workflow-events/lambdas/error-count-handler/index.js"
      );

      const records = [
        createRemoveRecord(
          createExecutionErrorLink("exec-001", "01256"),
          "event-1",
        ),
        createRemoveRecord(
          createExecutionErrorLink("exec-002", "02001"),
          "event-2",
        ),
      ];
      const event = createStreamEvent(records);

      await handler(event);

      // Should have published metrics for both executions
      const metricCalls = cloudWatchMock.commandCalls(PutMetricDataCommand);
      expect(metricCalls.length).toBe(1);

      const metricData = metricCalls[0].args[0].input.MetricData;
      expect(metricData?.length).toBe(2);
    });

    it("should not publish metrics when no executions reach zero errors", async () => {
      // Mock decrement to return remaining errors
      ddbMock.on(UpdateCommand).resolves({
        Attributes: createFailedExecutionItem("exec-001", 2),
      });

      // Mock CloudWatch
      cloudWatchMock.on(PutMetricDataCommand).resolves({});

      const { handler } = await import(
        "../../../../workflow-events/lambdas/error-count-handler/index.js"
      );

      const item = createExecutionErrorLink("exec-001", "01256");
      const record = createRemoveRecord(item);
      const event = createStreamEvent([record]);

      await handler(event);

      // Should NOT have called PutMetricDataCommand
      expect(cloudWatchMock).not.toHaveReceivedCommand(PutMetricDataCommand);
    });

    it("should continue processing when CloudWatch metric publishing fails", async () => {
      // Mock decrement to return zero errors
      ddbMock.on(UpdateCommand).resolves({
        Attributes: createFailedExecutionItem("exec-001", 0),
=======
      const { handler } =
        await import("../../../../workflow-events/lambdas/error-count-handler/index.js");

      const item = createExecutionErrorLink("exec-001", "01256");
      const record = createRemoveRecord(item);
      const event = createStreamEvent([record]);

      await handler(event);

      // Should NOT have called PutMetricDataCommand since dimensions are missing
      expect(cloudWatchMock).not.toHaveReceivedCommand(PutMetricDataCommand);
    });
  });

  describe("GSI key updates", () => {
    it("should update GSI keys for executions with remaining errors", async () => {
      // Mock decrement to return remaining errors for both execution and error record
      ddbMock.on(UpdateCommand).callsFake((input) => {
        const pk = input.Key?.PK as string;
        if (pk.startsWith("EXECUTION#")) {
          return {
            Attributes: createFailedExecutionItem(
              "exec-001",
              3,
              undefined,
              "01",
            ),
          };
        }
        if (pk.startsWith("ERROR#")) {
          return { Attributes: createErrorRecord("01256", 5, "01") };
        }
        return {};
      });

      const { handler } =
        await import("../../../../workflow-events/lambdas/error-count-handler/index.js");

      const item = createExecutionErrorLink("exec-001", "01256");
      const record = createRemoveRecord(item);
      const event = createStreamEvent([record]);

      await handler(event);

      // Find the execution GSI update call (contains GS1SK for EXECUTION)
      const updateCalls = ddbMock.commandCalls(UpdateCommand);
      const executionGsiUpdateCall = updateCalls.find(
        (call) =>
          call.args[0].input.Key?.PK === "EXECUTION#exec-001" &&
          call.args[0].input.UpdateExpression?.includes("GS1SK"),
      );
      expect(executionGsiUpdateCall).toBeDefined();
      expect(
        executionGsiUpdateCall?.args[0].input.ExpressionAttributeValues?.[
          ":gs1sk"
        ],
      ).toMatch(/^COUNT#FAILED#\d{10}#EXECUTION#exec-001$/);
      expect(
        executionGsiUpdateCall?.args[0].input.ExpressionAttributeValues?.[
          ":gs3sk"
        ],
      ).toMatch(/^COUNT#01#FAILED#\d{10}#EXECUTION#exec-001$/);
    });

    it("should not update GSI keys for executions that reached zero", async () => {
      // Mock decrement to return zero errors for both execution and error record
      ddbMock.on(UpdateCommand).callsFake((input) => {
        const pk = input.Key?.PK as string;
        if (pk.startsWith("EXECUTION#")) {
          return { Attributes: createFailedExecutionItem("exec-001", 0) };
        }
        if (pk.startsWith("ERROR#")) {
          return { Attributes: createErrorRecord("01256", 0) };
        }
        return {};
>>>>>>> 16c9041c
      });

      // Mock batch delete
      ddbMock.on(BatchWriteCommand).resolves({});

<<<<<<< HEAD
      // Mock CloudWatch to fail
      cloudWatchMock
        .on(PutMetricDataCommand)
        .rejects(new Error("CloudWatch unavailable"));

      const { handler } = await import(
        "../../../../workflow-events/lambdas/error-count-handler/index.js"
      );

      const item = createExecutionErrorLink("exec-001", "01256");
      const record = createRemoveRecord(item);
      const event = createStreamEvent([record]);

      // Should not throw
      await expect(handler(event)).resolves.not.toThrow();

      // Should still have called BatchWriteCommand to delete
      expect(ddbMock).toHaveReceivedCommand(BatchWriteCommand);
    });

    it("should skip metrics for executions without county or errorType", async () => {
      // Mock decrement to return zero errors but without errorType
      const failedExecWithoutType = createFailedExecutionItem("exec-001", 0);
      // Explicitly remove errorType and county to simulate missing data
      const modifiedExec = { ...failedExecWithoutType };
      delete (modifiedExec as Record<string, unknown>).errorType;
      delete (modifiedExec as Record<string, unknown>).county;

      ddbMock.on(UpdateCommand).resolves({
        Attributes: modifiedExec,
      });

      // Mock batch delete
      ddbMock.on(BatchWriteCommand).resolves({});

      // Mock CloudWatch
      cloudWatchMock.on(PutMetricDataCommand).resolves({});

      const { handler } = await import(
        "../../../../workflow-events/lambdas/error-count-handler/index.js"
      );

      const item = createExecutionErrorLink("exec-001", "01256");
      const record = createRemoveRecord(item);
      const event = createStreamEvent([record]);

      await handler(event);

      // Should NOT have called PutMetricDataCommand since dimensions are missing
      expect(cloudWatchMock).not.toHaveReceivedCommand(PutMetricDataCommand);
    });
  });

  describe("GSI key updates", () => {
    it("should update GSI keys for executions with remaining errors", async () => {
      // Mock decrement to return remaining errors for both execution and error record
      ddbMock.on(UpdateCommand).callsFake((input) => {
        const pk = input.Key?.PK as string;
        if (pk.startsWith("EXECUTION#")) {
          return {
            Attributes: createFailedExecutionItem(
              "exec-001",
              3,
              undefined,
              "01",
            ),
          };
        }
        if (pk.startsWith("ERROR#")) {
          return { Attributes: createErrorRecord("01256", 5, "01") };
        }
        return {};
      });

      const { handler } = await import(
        "../../../../workflow-events/lambdas/error-count-handler/index.js"
      );
=======
      const { handler } =
        await import("../../../../workflow-events/lambdas/error-count-handler/index.js");
>>>>>>> 16c9041c

      const item = createExecutionErrorLink("exec-001", "01256");
      const record = createRemoveRecord(item);
      const event = createStreamEvent([record]);

      await handler(event);

<<<<<<< HEAD
      // Find the execution GSI update call (contains GS1SK for EXECUTION)
=======
      // Should NOT have any GSI update calls for execution (reaches zero = no GSI update)
>>>>>>> 16c9041c
      const updateCalls = ddbMock.commandCalls(UpdateCommand);
      const executionGsiUpdateCall = updateCalls.find(
        (call) =>
          call.args[0].input.Key?.PK === "EXECUTION#exec-001" &&
          call.args[0].input.UpdateExpression?.includes("GS1SK"),
<<<<<<< HEAD
      );
      expect(executionGsiUpdateCall).toBeDefined();
      expect(
        executionGsiUpdateCall?.args[0].input.ExpressionAttributeValues?.[
          ":gs1sk"
        ],
      ).toMatch(/^COUNT#FAILED#\d{10}#EXECUTION#exec-001$/);
      expect(
        executionGsiUpdateCall?.args[0].input.ExpressionAttributeValues?.[
          ":gs3sk"
        ],
      ).toMatch(/^COUNT#01#FAILED#\d{10}#EXECUTION#exec-001$/);
    });

    it("should not update GSI keys for executions that reached zero", async () => {
      // Mock decrement to return zero errors for both execution and error record
      ddbMock.on(UpdateCommand).callsFake((input) => {
        const pk = input.Key?.PK as string;
        if (pk.startsWith("EXECUTION#")) {
          return { Attributes: createFailedExecutionItem("exec-001", 0) };
        }
        if (pk.startsWith("ERROR#")) {
          return { Attributes: createErrorRecord("01256", 0) };
        }
        return {};
      });

      // Mock batch delete
      ddbMock.on(BatchWriteCommand).resolves({});

      const { handler } = await import(
        "../../../../workflow-events/lambdas/error-count-handler/index.js"
      );

      const item = createExecutionErrorLink("exec-001", "01256");
      const record = createRemoveRecord(item);
      const event = createStreamEvent([record]);

      await handler(event);

      // Should NOT have any GSI update calls for execution (reaches zero = no GSI update)
      const updateCalls = ddbMock.commandCalls(UpdateCommand);
      const executionGsiUpdateCall = updateCalls.find(
        (call) =>
          call.args[0].input.Key?.PK === "EXECUTION#exec-001" &&
          call.args[0].input.UpdateExpression?.includes("GS1SK"),
=======
>>>>>>> 16c9041c
      );
      expect(executionGsiUpdateCall).toBeUndefined();
    });
  });

  describe("batch delete", () => {
    it("should batch delete executions that reached zero errors", async () => {
      // Mock decrement to return zero errors
      ddbMock.on(UpdateCommand).resolves({
        Attributes: createFailedExecutionItem("exec-001", 0),
      });

      // Mock batch delete
      ddbMock.on(BatchWriteCommand).resolves({});

      const { handler } =
        await import("../../../../workflow-events/lambdas/error-count-handler/index.js");

      const item = createExecutionErrorLink("exec-001", "01256");
      const record = createRemoveRecord(item);
      const event = createStreamEvent([record]);

      await handler(event);

      // Should have called BatchWriteCommand
      expect(ddbMock).toHaveReceivedCommand(BatchWriteCommand);

      const batchWriteCalls = ddbMock.commandCalls(BatchWriteCommand);
      const deleteRequest =
        batchWriteCalls[0].args[0].input.RequestItems?.[TEST_TABLE_NAME];
      expect(deleteRequest).toBeDefined();
      expect(deleteRequest?.[0]?.DeleteRequest?.Key).toEqual({
        PK: "EXECUTION#exec-001",
        SK: "EXECUTION#exec-001",
      });
    });

    it("should batch delete multiple executions", async () => {
      // Track which execution is being updated
      let callCount = 0;
      ddbMock.on(UpdateCommand).callsFake(() => {
        callCount++;
        if (callCount === 1) {
          return { Attributes: createFailedExecutionItem("exec-001", 0) };
        }
        return { Attributes: createFailedExecutionItem("exec-002", 0) };
      });

      // Mock batch delete
      ddbMock.on(BatchWriteCommand).resolves({});

      const { handler } =
        await import("../../../../workflow-events/lambdas/error-count-handler/index.js");

      const records = [
        createRemoveRecord(
          createExecutionErrorLink("exec-001", "01256"),
          "event-1",
        ),
        createRemoveRecord(
          createExecutionErrorLink("exec-002", "01257"),
          "event-2",
        ),
      ];
      const event = createStreamEvent(records);

      await handler(event);

      // Should have called BatchWriteCommand with both executions
      expect(ddbMock).toHaveReceivedCommand(BatchWriteCommand);

      const batchWriteCalls = ddbMock.commandCalls(BatchWriteCommand);
      const deleteRequests =
        batchWriteCalls[0].args[0].input.RequestItems?.[TEST_TABLE_NAME];
      expect(deleteRequests?.length).toBe(2);
    });
  });

  describe("error handling", () => {
    it("should handle ConditionalCheckFailedException gracefully", async () => {
      // Mock decrement to throw ConditionalCheckFailedException
      const error = new Error("Condition check failed");
      error.name = "ConditionalCheckFailedException";
      ddbMock.on(UpdateCommand).rejects(error);

      const { handler } =
        await import("../../../../workflow-events/lambdas/error-count-handler/index.js");

      const item = createExecutionErrorLink("exec-001", "01256");
      const record = createRemoveRecord(item);
      const event = createStreamEvent([record]);

      // Should not throw
      await expect(handler(event)).resolves.not.toThrow();
    });

    it("should continue processing other executions when one fails", async () => {
      // First execution fails, second succeeds
      let callCount = 0;
      ddbMock.on(UpdateCommand).callsFake(() => {
        callCount++;
        if (callCount === 1) {
          throw new Error("First execution failed");
        }
        return { Attributes: createFailedExecutionItem("exec-002", 1) };
      });

      const { handler } =
        await import("../../../../workflow-events/lambdas/error-count-handler/index.js");

      const records = [
        createRemoveRecord(
          createExecutionErrorLink("exec-001", "01256"),
          "event-1",
        ),
        createRemoveRecord(
          createExecutionErrorLink("exec-002", "01257"),
          "event-2",
        ),
      ];
      const event = createStreamEvent(records);

      // Should not throw
      await expect(handler(event)).resolves.not.toThrow();

      // Should have attempted both updates
      expect(ddbMock.commandCalls(UpdateCommand).length).toBeGreaterThanOrEqual(
        2,
      );
    });
  });

  describe("empty and edge cases", () => {
    it("should handle empty stream event", async () => {
      const { handler } =
        await import("../../../../workflow-events/lambdas/error-count-handler/index.js");

      const event = createStreamEvent([]);

      // Should not throw
      await expect(handler(event)).resolves.not.toThrow();

      // Should not call any DynamoDB commands
      expect(ddbMock).not.toHaveReceivedCommand(UpdateCommand);
    });

    it("should handle records without OldImage", async () => {
      const { handler } =
        await import("../../../../workflow-events/lambdas/error-count-handler/index.js");

      const record: DynamoDBRecord = {
        eventID: "event-001",
        eventName: "REMOVE",
        eventVersion: "1.1",
        eventSource: "aws:dynamodb",
        awsRegion: "us-east-1",
        dynamodb: {
          Keys: marshall({ PK: "EXECUTION#exec-001", SK: "ERROR#01256" }),
          // No OldImage
        },
      };
      const event = createStreamEvent([record]);

      // Should not throw
      await expect(handler(event)).resolves.not.toThrow();

      // Should not call any DynamoDB commands
      expect(ddbMock).not.toHaveReceivedCommand(UpdateCommand);
    });

    it("should handle records without executionId in OldImage", async () => {
      const { handler } =
        await import("../../../../workflow-events/lambdas/error-count-handler/index.js");

      const item = {
        PK: "EXECUTION#exec-001",
        SK: "ERROR#01256",
        entityType: "ExecutionError",
        // Missing executionId
      };
      const record: DynamoDBRecord = {
        eventID: "event-001",
        eventName: "REMOVE",
        eventVersion: "1.1",
        eventSource: "aws:dynamodb",
        awsRegion: "us-east-1",
        dynamodb: {
          OldImage: marshall(item),
        },
      };
      const event = createStreamEvent([record]);

      // Should not throw
      await expect(handler(event)).resolves.not.toThrow();

      // Should not call any DynamoDB commands
      expect(ddbMock).not.toHaveReceivedCommand(UpdateCommand);
    });
  });
});

describe("batch repository functions", () => {
  const originalEnv = process.env;

  beforeEach(() => {
    vi.resetModules();
    ddbMock.reset();
    cloudWatchMock.reset();
    process.env = {
      ...originalEnv,
      WORKFLOW_ERRORS_TABLE_NAME: TEST_TABLE_NAME,
    };
    vi.spyOn(console, "log").mockImplementation(() => {});
    vi.spyOn(console, "info").mockImplementation(() => {});
    vi.spyOn(console, "warn").mockImplementation(() => {});
    vi.spyOn(console, "error").mockImplementation(() => {});
  });

  afterEach(() => {
    process.env = originalEnv;
    vi.restoreAllMocks();
  });

  describe("batchDecrementOpenErrorCounts", () => {
    it("should decrement multiple executions in parallel", async () => {
      ddbMock.on(UpdateCommand).callsFake((input) => {
        const pk = input.Key?.PK as string;
        const execId = pk.replace("EXECUTION#", "");
        return {
          Attributes: createFailedExecutionItem(execId, 2),
        };
      });

      const { batchDecrementOpenErrorCounts } =
        await import("shared/repository.js");

      const inputs = [
        { executionId: "exec-001", decrementBy: 1 },
        { executionId: "exec-002", decrementBy: 2 },
        { executionId: "exec-003", decrementBy: 3 },
      ];

      const results = await batchDecrementOpenErrorCounts(inputs);

      expect(results.length).toBe(3);
      expect(results.every((r) => r.success)).toBe(true);
      expect(ddbMock.commandCalls(UpdateCommand).length).toBe(3);
    });

    it("should return correct new counts for each execution", async () => {
      ddbMock.on(UpdateCommand).callsFake((input) => {
        const amount = input.ExpressionAttributeValues?.[":amount"] as number;
        const pk = input.Key?.PK as string;
        const execId = pk.replace("EXECUTION#", "");
        return {
          Attributes: createFailedExecutionItem(execId, 5 - amount),
        };
      });

      const { batchDecrementOpenErrorCounts } =
        await import("shared/repository.js");

      const inputs = [
        { executionId: "exec-001", decrementBy: 1 },
        { executionId: "exec-002", decrementBy: 3 },
      ];

      const results = await batchDecrementOpenErrorCounts(inputs);

      const result001 = results.find((r) => r.executionId === "exec-001");
      const result002 = results.find((r) => r.executionId === "exec-002");

      expect(result001?.newOpenErrorCount).toBe(4);
      expect(result002?.newOpenErrorCount).toBe(2);
    });

    it("should return empty array for empty input", async () => {
      const { batchDecrementOpenErrorCounts } =
        await import("shared/repository.js");

      const results = await batchDecrementOpenErrorCounts([]);

      expect(results).toEqual([]);
      expect(ddbMock).not.toHaveReceivedCommand(UpdateCommand);
    });

    it("should handle ConditionalCheckFailedException gracefully", async () => {
      const error = new Error("Condition check failed");
      error.name = "ConditionalCheckFailedException";
      ddbMock.on(UpdateCommand).rejects(error);

      const { batchDecrementOpenErrorCounts } =
        await import("shared/repository.js");

      const inputs = [{ executionId: "exec-001", decrementBy: 1 }];

      const results = await batchDecrementOpenErrorCounts(inputs);

      expect(results.length).toBe(1);
      expect(results[0].success).toBe(false);
      expect(results[0].found).toBe(false);
    });
  });

  describe("batchUpdateExecutionGsiKeys", () => {
    it("should update GSI keys for multiple executions", async () => {
      ddbMock.on(UpdateCommand).resolves({});

      const { batchUpdateExecutionGsiKeys } =
        await import("shared/repository.js");

      const updates = [
        { executionId: "exec-001", newOpenErrorCount: 3, errorType: "01" },
        { executionId: "exec-002", newOpenErrorCount: 5, errorType: "02" },
      ];

      await batchUpdateExecutionGsiKeys(updates);

      expect(ddbMock.commandCalls(UpdateCommand).length).toBe(2);

      // Verify GSI key format
      const calls = ddbMock.commandCalls(UpdateCommand);
      const call001 = calls.find(
        (c) => c.args[0].input.Key?.PK === "EXECUTION#exec-001",
      );
      const call002 = calls.find(
        (c) => c.args[0].input.Key?.PK === "EXECUTION#exec-002",
      );

      expect(
        call001?.args[0].input.ExpressionAttributeValues?.[":gs1sk"],
      ).toMatch(/^COUNT#FAILED#\d{10}#EXECUTION#exec-001$/);
      expect(
        call001?.args[0].input.ExpressionAttributeValues?.[":gs3sk"],
      ).toMatch(/^COUNT#01#FAILED#\d{10}#EXECUTION#exec-001$/);

      expect(
        call002?.args[0].input.ExpressionAttributeValues?.[":gs1sk"],
      ).toMatch(/^COUNT#FAILED#\d{10}#EXECUTION#exec-002$/);
      expect(
        call002?.args[0].input.ExpressionAttributeValues?.[":gs3sk"],
      ).toMatch(/^COUNT#02#FAILED#\d{10}#EXECUTION#exec-002$/);
    });

    it("should handle empty input", async () => {
      const { batchUpdateExecutionGsiKeys } =
        await import("shared/repository.js");

      await batchUpdateExecutionGsiKeys([]);

      expect(ddbMock).not.toHaveReceivedCommand(UpdateCommand);
    });

    it("should continue processing when one update fails", async () => {
      let callCount = 0;
      ddbMock.on(UpdateCommand).callsFake(() => {
        callCount++;
        if (callCount === 1) {
          throw new Error("First update failed");
        }
        return {};
      });

      const { batchUpdateExecutionGsiKeys } =
        await import("shared/repository.js");

      const updates = [
        { executionId: "exec-001", newOpenErrorCount: 3, errorType: "01" },
        { executionId: "exec-002", newOpenErrorCount: 5, errorType: "02" },
      ];

      // Should not throw
      await expect(batchUpdateExecutionGsiKeys(updates)).resolves.not.toThrow();

      // Should have attempted both updates
      expect(ddbMock.commandCalls(UpdateCommand).length).toBe(2);
    });
  });

  describe("batchDeleteFailedExecutionItems", () => {
    it("should delete multiple executions using BatchWriteCommand", async () => {
      ddbMock.on(BatchWriteCommand).resolves({});

      const { batchDeleteFailedExecutionItems } =
        await import("shared/repository.js");

      const executionIds = ["exec-001", "exec-002", "exec-003"];

      const deletedIds = await batchDeleteFailedExecutionItems(executionIds);

      expect(deletedIds.length).toBe(3);
      expect(ddbMock).toHaveReceivedCommand(BatchWriteCommand);

      const batchWriteCalls = ddbMock.commandCalls(BatchWriteCommand);
      const deleteRequests =
        batchWriteCalls[0].args[0].input.RequestItems?.[TEST_TABLE_NAME];
      expect(deleteRequests?.length).toBe(3);
    });

    it("should handle empty input", async () => {
      const { batchDeleteFailedExecutionItems } =
        await import("shared/repository.js");

      const deletedIds = await batchDeleteFailedExecutionItems([]);

      expect(deletedIds).toEqual([]);
      expect(ddbMock).not.toHaveReceivedCommand(BatchWriteCommand);
    });

    it("should batch deletions in groups of 25", async () => {
      ddbMock.on(BatchWriteCommand).resolves({});

      const { batchDeleteFailedExecutionItems } =
        await import("shared/repository.js");

      // Create 30 execution IDs (should result in 2 batches)
      const executionIds = Array.from(
        { length: 30 },
        (_, i) => `exec-${String(i).padStart(3, "0")}`,
      );

      await batchDeleteFailedExecutionItems(executionIds);

      // Should have called BatchWriteCommand twice (25 + 5)
      expect(ddbMock.commandCalls(BatchWriteCommand).length).toBe(2);

      const calls = ddbMock.commandCalls(BatchWriteCommand);
      const firstBatch =
        calls[0].args[0].input.RequestItems?.[TEST_TABLE_NAME]?.length;
      const secondBatch =
        calls[1].args[0].input.RequestItems?.[TEST_TABLE_NAME]?.length;

      expect(firstBatch).toBe(25);
      expect(secondBatch).toBe(5);
    });

    it("should retry unprocessed items", async () => {
      // First call returns some unprocessed items
      let callCount = 0;
      ddbMock.on(BatchWriteCommand).callsFake((input) => {
        callCount++;
        if (callCount === 1) {
          return {
            UnprocessedItems: {
              [TEST_TABLE_NAME]: [
                {
                  DeleteRequest: {
                    Key: { PK: "EXECUTION#exec-002", SK: "EXECUTION#exec-002" },
                  },
                },
              ],
            },
          };
        }
        return {};
      });

      const { batchDeleteFailedExecutionItems } =
        await import("shared/repository.js");

      const executionIds = ["exec-001", "exec-002", "exec-003"];

      await batchDeleteFailedExecutionItems(executionIds);

      // Should have called BatchWriteCommand twice (initial + retry)
      expect(ddbMock.commandCalls(BatchWriteCommand).length).toBe(2);
    });

    it("should correctly track deleted items when unprocessed items are in arbitrary order", async () => {
      // Simulate unprocessed items in the middle (not at the end)
      // This tests that we correctly identify deleted items by key comparison, not position
      let callCount = 0;
      ddbMock.on(BatchWriteCommand).callsFake(() => {
        callCount++;
        if (callCount === 1) {
          // Return exec-002 (middle item) as unprocessed
          return {
            UnprocessedItems: {
              [TEST_TABLE_NAME]: [
                {
                  DeleteRequest: {
                    Key: { PK: "EXECUTION#exec-002", SK: "EXECUTION#exec-002" },
                  },
                },
              ],
            },
          };
        }
        // Second call succeeds for exec-002
        return {};
      });

      const { batchDeleteFailedExecutionItems } =
        await import("shared/repository.js");

      const executionIds = ["exec-001", "exec-002", "exec-003"];

      const deletedIds = await batchDeleteFailedExecutionItems(executionIds);

      // All three should be deleted (exec-001 and exec-003 first, then exec-002 on retry)
      expect(deletedIds).toHaveLength(3);
      expect(deletedIds).toContain("exec-001");
      expect(deletedIds).toContain("exec-002");
      expect(deletedIds).toContain("exec-003");
    });
  });

  describe("batchDecrementErrorRecordCounts", () => {
    it("should decrement multiple error records in parallel", async () => {
      ddbMock.on(UpdateCommand).callsFake((input) => {
        const pk = input.Key?.PK as string;
        const errorCode = pk.replace("ERROR#", "");
        return {
          Attributes: createErrorRecord(errorCode, 2),
        };
      });

<<<<<<< HEAD
      const { batchDecrementErrorRecordCounts } = await import(
        "shared/repository.js"
      );
=======
      const { batchDecrementErrorRecordCounts } =
        await import("shared/repository.js");
>>>>>>> 16c9041c

      const inputs = [
        { errorCode: "01256", decrementBy: 1 },
        { errorCode: "01257", decrementBy: 2 },
        { errorCode: "02001", decrementBy: 3 },
      ];

      const results = await batchDecrementErrorRecordCounts(inputs);

      expect(results.length).toBe(3);
      expect(results.every((r) => r.success)).toBe(true);
      expect(ddbMock.commandCalls(UpdateCommand).length).toBe(3);
    });

    it("should return correct new counts for each error code", async () => {
      ddbMock.on(UpdateCommand).callsFake((input) => {
        const amount = input.ExpressionAttributeValues?.[":amount"] as number;
        const pk = input.Key?.PK as string;
        const errorCode = pk.replace("ERROR#", "");
        return {
          Attributes: createErrorRecord(errorCode, 10 - amount),
        };
      });

<<<<<<< HEAD
      const { batchDecrementErrorRecordCounts } = await import(
        "shared/repository.js"
      );
=======
      const { batchDecrementErrorRecordCounts } =
        await import("shared/repository.js");
>>>>>>> 16c9041c

      const inputs = [
        { errorCode: "01256", decrementBy: 3 },
        { errorCode: "01257", decrementBy: 5 },
      ];

      const results = await batchDecrementErrorRecordCounts(inputs);

      const result01256 = results.find((r) => r.errorCode === "01256");
      const result01257 = results.find((r) => r.errorCode === "01257");

      expect(result01256?.newTotalCount).toBe(7);
      expect(result01257?.newTotalCount).toBe(5);
    });

    it("should return empty array for empty input", async () => {
<<<<<<< HEAD
      const { batchDecrementErrorRecordCounts } = await import(
        "shared/repository.js"
      );
=======
      const { batchDecrementErrorRecordCounts } =
        await import("shared/repository.js");
>>>>>>> 16c9041c

      const results = await batchDecrementErrorRecordCounts([]);

      expect(results).toEqual([]);
      expect(ddbMock).not.toHaveReceivedCommand(UpdateCommand);
    });

    it("should handle ConditionalCheckFailedException gracefully", async () => {
      const error = new Error("Condition check failed");
      error.name = "ConditionalCheckFailedException";
      ddbMock.on(UpdateCommand).rejects(error);

<<<<<<< HEAD
      const { batchDecrementErrorRecordCounts } = await import(
        "shared/repository.js"
      );
=======
      const { batchDecrementErrorRecordCounts } =
        await import("shared/repository.js");
>>>>>>> 16c9041c

      const inputs = [{ errorCode: "01256", decrementBy: 1 }];

      const results = await batchDecrementErrorRecordCounts(inputs);

      expect(results.length).toBe(1);
      expect(results[0].success).toBe(false);
      expect(results[0].found).toBe(false);
    });

    it("should return errorType for successful decrements", async () => {
      ddbMock.on(UpdateCommand).resolves({
        Attributes: createErrorRecord("01256", 5, "01"),
      });

<<<<<<< HEAD
      const { batchDecrementErrorRecordCounts } = await import(
        "shared/repository.js"
      );
=======
      const { batchDecrementErrorRecordCounts } =
        await import("shared/repository.js");
>>>>>>> 16c9041c

      const inputs = [{ errorCode: "01256", decrementBy: 1 }];

      const results = await batchDecrementErrorRecordCounts(inputs);

      expect(results[0].errorType).toBe("01");
    });
  });

  describe("batchUpdateErrorRecordGsiKeys", () => {
    it("should update GSI keys for multiple error records", async () => {
      ddbMock.on(UpdateCommand).resolves({});

<<<<<<< HEAD
      const { batchUpdateErrorRecordGsiKeys } = await import(
        "shared/repository.js"
      );
=======
      const { batchUpdateErrorRecordGsiKeys } =
        await import("shared/repository.js");
>>>>>>> 16c9041c

      const updates = [
        { errorCode: "01256", newTotalCount: 3, errorType: "01" },
        { errorCode: "02001", newTotalCount: 5, errorType: "02" },
      ];

      await batchUpdateErrorRecordGsiKeys(updates);

      expect(ddbMock.commandCalls(UpdateCommand).length).toBe(2);

      // Verify GSI key format
      const calls = ddbMock.commandCalls(UpdateCommand);
      const call01256 = calls.find(
        (c) => c.args[0].input.Key?.PK === "ERROR#01256",
      );
      const call02001 = calls.find(
        (c) => c.args[0].input.Key?.PK === "ERROR#02001",
      );

      // GS2SK includes FAILED status
      expect(
        call01256?.args[0].input.ExpressionAttributeValues?.[":gs2sk"],
      ).toMatch(/^COUNT#FAILED#\d{10}#ERROR#01256$/);
      // GS3SK does not include status for error records
      expect(
        call01256?.args[0].input.ExpressionAttributeValues?.[":gs3sk"],
      ).toMatch(/^COUNT#01#\d{10}#ERROR#01256$/);

      // GS2SK includes FAILED status
      expect(
        call02001?.args[0].input.ExpressionAttributeValues?.[":gs2sk"],
      ).toMatch(/^COUNT#FAILED#\d{10}#ERROR#02001$/);
      // GS3SK does not include status for error records
      expect(
        call02001?.args[0].input.ExpressionAttributeValues?.[":gs3sk"],
      ).toMatch(/^COUNT#02#\d{10}#ERROR#02001$/);
    });

    it("should handle empty input", async () => {
<<<<<<< HEAD
      const { batchUpdateErrorRecordGsiKeys } = await import(
        "shared/repository.js"
      );
=======
      const { batchUpdateErrorRecordGsiKeys } =
        await import("shared/repository.js");
>>>>>>> 16c9041c

      await batchUpdateErrorRecordGsiKeys([]);

      expect(ddbMock).not.toHaveReceivedCommand(UpdateCommand);
    });

    it("should continue processing when one update fails", async () => {
      let callCount = 0;
      ddbMock.on(UpdateCommand).callsFake(() => {
        callCount++;
        if (callCount === 1) {
          throw new Error("First update failed");
        }
        return {};
      });

<<<<<<< HEAD
      const { batchUpdateErrorRecordGsiKeys } = await import(
        "shared/repository.js"
      );
=======
      const { batchUpdateErrorRecordGsiKeys } =
        await import("shared/repository.js");
>>>>>>> 16c9041c

      const updates = [
        { errorCode: "01256", newTotalCount: 3, errorType: "01" },
        { errorCode: "02001", newTotalCount: 5, errorType: "02" },
      ];

      // Should not throw
      await expect(
        batchUpdateErrorRecordGsiKeys(updates),
      ).resolves.not.toThrow();

      // Should have attempted both updates
      expect(ddbMock.commandCalls(UpdateCommand).length).toBe(2);
    });
  });

  describe("batchDeleteErrorRecords", () => {
    it("should delete multiple error records using BatchWriteCommand", async () => {
      ddbMock.on(BatchWriteCommand).resolves({});

      const { batchDeleteErrorRecords } = await import("shared/repository.js");

      const errorCodes = ["01256", "01257", "02001"];

      const deletedCodes = await batchDeleteErrorRecords(errorCodes);

      expect(deletedCodes.length).toBe(3);
      expect(ddbMock).toHaveReceivedCommand(BatchWriteCommand);

      const batchWriteCalls = ddbMock.commandCalls(BatchWriteCommand);
      const deleteRequests =
        batchWriteCalls[0].args[0].input.RequestItems?.[TEST_TABLE_NAME];
      expect(deleteRequests?.length).toBe(3);
    });

    it("should handle empty input", async () => {
      const { batchDeleteErrorRecords } = await import("shared/repository.js");

      const deletedCodes = await batchDeleteErrorRecords([]);

      expect(deletedCodes).toEqual([]);
      expect(ddbMock).not.toHaveReceivedCommand(BatchWriteCommand);
    });

    it("should batch deletions in groups of 25", async () => {
      ddbMock.on(BatchWriteCommand).resolves({});

      const { batchDeleteErrorRecords } = await import("shared/repository.js");

      // Create 30 error codes (should result in 2 batches)
      const errorCodes = Array.from(
        { length: 30 },
        (_, i) => `01${String(i).padStart(3, "0")}`,
      );

      await batchDeleteErrorRecords(errorCodes);

      // Should have called BatchWriteCommand twice (25 + 5)
      expect(ddbMock.commandCalls(BatchWriteCommand).length).toBe(2);

      const calls = ddbMock.commandCalls(BatchWriteCommand);
      const firstBatch =
        calls[0].args[0].input.RequestItems?.[TEST_TABLE_NAME]?.length;
      const secondBatch =
        calls[1].args[0].input.RequestItems?.[TEST_TABLE_NAME]?.length;

      expect(firstBatch).toBe(25);
      expect(secondBatch).toBe(5);
    });
  });
});

describe("error record processing in handler", () => {
  const originalEnv = process.env;

  beforeEach(() => {
    vi.resetModules();
    ddbMock.reset();
    sfnMock.reset();
    cloudWatchMock.reset();
    process.env = {
      ...originalEnv,
      WORKFLOW_ERRORS_TABLE_NAME: TEST_TABLE_NAME,
    };
    vi.spyOn(console, "log").mockImplementation(() => {});
    vi.spyOn(console, "info").mockImplementation(() => {});
    vi.spyOn(console, "debug").mockImplementation(() => {});
    vi.spyOn(console, "warn").mockImplementation(() => {});
    vi.spyOn(console, "error").mockImplementation(() => {});
  });

  afterEach(() => {
    process.env = originalEnv;
    vi.restoreAllMocks();
  });

  describe("error record total count decrement", () => {
    it("should decrement error record totalCount when ExecutionErrorLink is deleted", async () => {
      // Mock execution decrement
      ddbMock.on(UpdateCommand).callsFake((input) => {
        const pk = input.Key?.PK as string;
        if (pk.startsWith("EXECUTION#")) {
          return { Attributes: createFailedExecutionItem("exec-001", 2) };
        }
        // Error record decrement
        if (pk.startsWith("ERROR#")) {
          return { Attributes: createErrorRecord("01256", 5) };
        }
        return {};
      });

<<<<<<< HEAD
      const { handler } = await import(
        "../../../../workflow-events/lambdas/error-count-handler/index.js"
      );
=======
      const { handler } =
        await import("../../../../workflow-events/lambdas/error-count-handler/index.js");
>>>>>>> 16c9041c

      const item = createExecutionErrorLink("exec-001", "01256", 3);
      const record = createRemoveRecord(item);
      const event = createStreamEvent([record]);

      await handler(event);

      // Should have called UpdateCommand for both execution and error record
      const updateCalls = ddbMock.commandCalls(UpdateCommand);

      // Find execution decrement call
      const execDecrementCall = updateCalls.find(
        (call) =>
          call.args[0].input.Key?.PK === "EXECUTION#exec-001" &&
          call.args[0].input.UpdateExpression?.includes("openErrorCount"),
      );
      expect(execDecrementCall).toBeDefined();

      // Find error record decrement call
      const errorDecrementCall = updateCalls.find(
        (call) =>
          call.args[0].input.Key?.PK === "ERROR#01256" &&
          call.args[0].input.UpdateExpression?.includes("totalCount"),
      );
      expect(errorDecrementCall).toBeDefined();
      expect(
        errorDecrementCall?.args[0].input.ExpressionAttributeValues?.[
          ":amount"
        ],
      ).toBe(3); // Should decrement by occurrences value
    });

    it("should aggregate occurrences for same error code from multiple links", async () => {
      // Mock execution decrement
      ddbMock.on(UpdateCommand).callsFake((input) => {
        const pk = input.Key?.PK as string;
        if (pk.startsWith("EXECUTION#")) {
          const execId = pk.replace("EXECUTION#", "");
          return { Attributes: createFailedExecutionItem(execId, 1) };
        }
        // Error record decrement
        if (pk.startsWith("ERROR#")) {
          const errorCode = pk.replace("ERROR#", "");
          return { Attributes: createErrorRecord(errorCode, 5) };
        }
        return {};
      });

<<<<<<< HEAD
      const { handler } = await import(
        "../../../../workflow-events/lambdas/error-count-handler/index.js"
      );
=======
      const { handler } =
        await import("../../../../workflow-events/lambdas/error-count-handler/index.js");
>>>>>>> 16c9041c

      // Two different executions with the same error code
      const records = [
        createRemoveRecord(
          createExecutionErrorLink("exec-001", "01256", 3),
          "event-1",
        ),
        createRemoveRecord(
          createExecutionErrorLink("exec-002", "01256", 5),
          "event-2",
        ),
      ];
      const event = createStreamEvent(records);

      await handler(event);

      // Find error record decrement call - should be called once with sum of occurrences
      const updateCalls = ddbMock.commandCalls(UpdateCommand);
      const errorDecrementCall = updateCalls.find(
        (call) =>
          call.args[0].input.Key?.PK === "ERROR#01256" &&
          call.args[0].input.UpdateExpression?.includes("totalCount"),
      );
      expect(errorDecrementCall).toBeDefined();
      expect(
        errorDecrementCall?.args[0].input.ExpressionAttributeValues?.[
          ":amount"
        ],
      ).toBe(8); // 3 + 5
    });

    it("should update GSI keys for error records with remaining count", async () => {
      // Mock decrement to return remaining count
      ddbMock.on(UpdateCommand).callsFake((input) => {
        const pk = input.Key?.PK as string;
        if (pk.startsWith("EXECUTION#")) {
          return { Attributes: createFailedExecutionItem("exec-001", 2) };
        }
        if (pk.startsWith("ERROR#")) {
          return { Attributes: createErrorRecord("01256", 5, "01") };
        }
        return {};
      });

<<<<<<< HEAD
      const { handler } = await import(
        "../../../../workflow-events/lambdas/error-count-handler/index.js"
      );
=======
      const { handler } =
        await import("../../../../workflow-events/lambdas/error-count-handler/index.js");
>>>>>>> 16c9041c

      const item = createExecutionErrorLink("exec-001", "01256", 1);
      const record = createRemoveRecord(item);
      const event = createStreamEvent([record]);

      await handler(event);

      // Find GSI update call for error record (contains GS2SK)
      const updateCalls = ddbMock.commandCalls(UpdateCommand);
      const gsiUpdateCall = updateCalls.find(
        (call) =>
          call.args[0].input.Key?.PK === "ERROR#01256" &&
          call.args[0].input.UpdateExpression?.includes("GS2SK"),
      );
      expect(gsiUpdateCall).toBeDefined();
      // GS2SK includes FAILED status
      expect(
        gsiUpdateCall?.args[0].input.ExpressionAttributeValues?.[":gs2sk"],
      ).toMatch(/^COUNT#FAILED#\d{10}#ERROR#01256$/);
      // GS3SK does not include status for error records
      expect(
        gsiUpdateCall?.args[0].input.ExpressionAttributeValues?.[":gs3sk"],
      ).toMatch(/^COUNT#01#\d{10}#ERROR#01256$/);
    });

    it("should delete error record when totalCount reaches zero", async () => {
      // Mock decrement to return zero count
      ddbMock.on(UpdateCommand).callsFake((input) => {
        const pk = input.Key?.PK as string;
        if (pk.startsWith("EXECUTION#")) {
          return { Attributes: createFailedExecutionItem("exec-001", 0) };
        }
        if (pk.startsWith("ERROR#")) {
          return { Attributes: createErrorRecord("01256", 0) };
        }
        return {};
      });

      // Mock batch delete
      ddbMock.on(BatchWriteCommand).resolves({});

<<<<<<< HEAD
      const { handler } = await import(
        "../../../../workflow-events/lambdas/error-count-handler/index.js"
      );
=======
      const { handler } =
        await import("../../../../workflow-events/lambdas/error-count-handler/index.js");
>>>>>>> 16c9041c

      const item = createExecutionErrorLink("exec-001", "01256", 5);
      const record = createRemoveRecord(item);
      const event = createStreamEvent([record]);

      await handler(event);

      // Should have called BatchWriteCommand to delete both execution and error record
      expect(ddbMock).toHaveReceivedCommand(BatchWriteCommand);

      const batchWriteCalls = ddbMock.commandCalls(BatchWriteCommand);

      // Find the delete request for the error record
      const allDeleteRequests = batchWriteCalls.flatMap(
        (call) => call.args[0].input.RequestItems?.[TEST_TABLE_NAME] ?? [],
      );

      const errorDeleteRequest = allDeleteRequests.find(
        (req) => req.DeleteRequest?.Key?.PK === "ERROR#01256",
      );
      expect(errorDeleteRequest).toBeDefined();
    });

    it("should process multiple different error codes in parallel", async () => {
      // Mock decrements
      ddbMock.on(UpdateCommand).callsFake((input) => {
        const pk = input.Key?.PK as string;
        if (pk.startsWith("EXECUTION#")) {
          return { Attributes: createFailedExecutionItem("exec-001", 0) };
        }
        if (pk === "ERROR#01256") {
          return { Attributes: createErrorRecord("01256", 3) };
        }
        if (pk === "ERROR#02001") {
          return { Attributes: createErrorRecord("02001", 5) };
        }
        return {};
      });

      // Mock batch delete
      ddbMock.on(BatchWriteCommand).resolves({});

<<<<<<< HEAD
      const { handler } = await import(
        "../../../../workflow-events/lambdas/error-count-handler/index.js"
      );
=======
      const { handler } =
        await import("../../../../workflow-events/lambdas/error-count-handler/index.js");
>>>>>>> 16c9041c

      const records = [
        createRemoveRecord(
          createExecutionErrorLink("exec-001", "01256", 2),
          "event-1",
        ),
        createRemoveRecord(
          createExecutionErrorLink("exec-001", "02001", 3),
          "event-2",
        ),
      ];
      const event = createStreamEvent(records);

      await handler(event);

      // Find error record decrement calls
      const updateCalls = ddbMock.commandCalls(UpdateCommand);

      const decrement01256 = updateCalls.find(
        (call) =>
          call.args[0].input.Key?.PK === "ERROR#01256" &&
          call.args[0].input.UpdateExpression?.includes("totalCount"),
      );
      const decrement02001 = updateCalls.find(
        (call) =>
          call.args[0].input.Key?.PK === "ERROR#02001" &&
          call.args[0].input.UpdateExpression?.includes("totalCount"),
      );

      expect(decrement01256).toBeDefined();
      expect(decrement02001).toBeDefined();
      expect(
        decrement01256?.args[0].input.ExpressionAttributeValues?.[":amount"],
      ).toBe(2);
      expect(
        decrement02001?.args[0].input.ExpressionAttributeValues?.[":amount"],
      ).toBe(3);
    });
  });
});<|MERGE_RESOLUTION|>--- conflicted
+++ resolved
@@ -420,14 +420,8 @@
       // Mock CloudWatch
       cloudWatchMock.on(PutMetricDataCommand).resolves({});
 
-<<<<<<< HEAD
-      const { handler } = await import(
-        "../../../../workflow-events/lambdas/error-count-handler/index.js"
-      );
-=======
-      const { handler } =
-        await import("../../../../workflow-events/lambdas/error-count-handler/index.js");
->>>>>>> 16c9041c
+      const { handler } =
+        await import("../../../../workflow-events/lambdas/error-count-handler/index.js");
 
       const item = createExecutionErrorLink("exec-001", "01256");
       const record = createRemoveRecord(item);
@@ -444,21 +438,6 @@
   describe("CloudWatch metrics", () => {
     it("should publish ExecutionRestarted metric when execution reaches zero errors", async () => {
       // Mock decrement to return zero errors
-<<<<<<< HEAD
-      ddbMock.on(UpdateCommand).resolves({
-        Attributes: createFailedExecutionItem("exec-001", 0, undefined, "01"),
-      });
-
-      // Mock batch delete
-      ddbMock.on(BatchWriteCommand).resolves({});
-
-      // Mock CloudWatch
-      cloudWatchMock.on(PutMetricDataCommand).resolves({});
-
-      const { handler } = await import(
-        "../../../../workflow-events/lambdas/error-count-handler/index.js"
-      );
-=======
       ddbMock.on(UpdateCommand).resolves({
         Attributes: createFailedExecutionItem("exec-001", 0, undefined, "01"),
       });
@@ -590,7 +569,6 @@
 
       const { handler } =
         await import("../../../../workflow-events/lambdas/error-count-handler/index.js");
->>>>>>> 16c9041c
 
       const item = createExecutionErrorLink("exec-001", "01256");
       const record = createRemoveRecord(item);
@@ -598,27 +576,6 @@
 
       await handler(event);
 
-<<<<<<< HEAD
-      // Should have called PutMetricDataCommand
-      expect(cloudWatchMock).toHaveReceivedCommand(PutMetricDataCommand);
-
-      const metricCalls = cloudWatchMock.commandCalls(PutMetricDataCommand);
-      expect(metricCalls.length).toBe(1);
-
-      const metricData = metricCalls[0].args[0].input;
-      expect(metricData.Namespace).toBe("Elephant/Workflow");
-      expect(metricData.MetricData).toBeDefined();
-      expect(metricData.MetricData?.length).toBe(1);
-      expect(metricData.MetricData?.[0].MetricName).toBe("ExecutionRestarted");
-      expect(metricData.MetricData?.[0].Value).toBe(1);
-      expect(metricData.MetricData?.[0].Unit).toBe("Count");
-    });
-
-    it("should include errorType and county dimensions in metric", async () => {
-      // Mock decrement to return zero errors
-      ddbMock.on(UpdateCommand).resolves({
-        Attributes: createFailedExecutionItem("exec-001", 0, undefined, "SV"),
-=======
       // Should NOT have called PutMetricDataCommand
       expect(cloudWatchMock).not.toHaveReceivedCommand(PutMetricDataCommand);
     });
@@ -661,7 +618,6 @@
 
       ddbMock.on(UpdateCommand).resolves({
         Attributes: modifiedExec,
->>>>>>> 16c9041c
       });
 
       // Mock batch delete
@@ -670,105 +626,6 @@
       // Mock CloudWatch
       cloudWatchMock.on(PutMetricDataCommand).resolves({});
 
-<<<<<<< HEAD
-      const { handler } = await import(
-        "../../../../workflow-events/lambdas/error-count-handler/index.js"
-      );
-
-      const item = createExecutionErrorLink("exec-001", "SV256");
-      const record = createRemoveRecord(item);
-      const event = createStreamEvent([record]);
-
-      await handler(event);
-
-      const metricCalls = cloudWatchMock.commandCalls(PutMetricDataCommand);
-      const dimensions = metricCalls[0].args[0].input.MetricData?.[0].Dimensions;
-
-      expect(dimensions).toBeDefined();
-      expect(dimensions?.length).toBe(2);
-
-      const errorTypeDim = dimensions?.find((d) => d.Name === "ErrorType");
-      const countyDim = dimensions?.find((d) => d.Name === "County");
-
-      expect(errorTypeDim?.Value).toBe("SV");
-      expect(countyDim?.Value).toBe("test_county");
-    });
-
-    it("should publish metrics for multiple restarted executions", async () => {
-      // Mock decrements - both executions reach zero
-      let callCount = 0;
-      ddbMock.on(UpdateCommand).callsFake(() => {
-        callCount++;
-        if (callCount === 1) {
-          return {
-            Attributes: createFailedExecutionItem("exec-001", 0, undefined, "01"),
-          };
-        }
-        return {
-          Attributes: createFailedExecutionItem("exec-002", 0, undefined, "02"),
-        };
-      });
-
-      // Mock batch delete
-      ddbMock.on(BatchWriteCommand).resolves({});
-
-      // Mock CloudWatch
-      cloudWatchMock.on(PutMetricDataCommand).resolves({});
-
-      const { handler } = await import(
-        "../../../../workflow-events/lambdas/error-count-handler/index.js"
-      );
-
-      const records = [
-        createRemoveRecord(
-          createExecutionErrorLink("exec-001", "01256"),
-          "event-1",
-        ),
-        createRemoveRecord(
-          createExecutionErrorLink("exec-002", "02001"),
-          "event-2",
-        ),
-      ];
-      const event = createStreamEvent(records);
-
-      await handler(event);
-
-      // Should have published metrics for both executions
-      const metricCalls = cloudWatchMock.commandCalls(PutMetricDataCommand);
-      expect(metricCalls.length).toBe(1);
-
-      const metricData = metricCalls[0].args[0].input.MetricData;
-      expect(metricData?.length).toBe(2);
-    });
-
-    it("should not publish metrics when no executions reach zero errors", async () => {
-      // Mock decrement to return remaining errors
-      ddbMock.on(UpdateCommand).resolves({
-        Attributes: createFailedExecutionItem("exec-001", 2),
-      });
-
-      // Mock CloudWatch
-      cloudWatchMock.on(PutMetricDataCommand).resolves({});
-
-      const { handler } = await import(
-        "../../../../workflow-events/lambdas/error-count-handler/index.js"
-      );
-
-      const item = createExecutionErrorLink("exec-001", "01256");
-      const record = createRemoveRecord(item);
-      const event = createStreamEvent([record]);
-
-      await handler(event);
-
-      // Should NOT have called PutMetricDataCommand
-      expect(cloudWatchMock).not.toHaveReceivedCommand(PutMetricDataCommand);
-    });
-
-    it("should continue processing when CloudWatch metric publishing fails", async () => {
-      // Mock decrement to return zero errors
-      ddbMock.on(UpdateCommand).resolves({
-        Attributes: createFailedExecutionItem("exec-001", 0),
-=======
       const { handler } =
         await import("../../../../workflow-events/lambdas/error-count-handler/index.js");
 
@@ -844,145 +701,13 @@
           return { Attributes: createErrorRecord("01256", 0) };
         }
         return {};
->>>>>>> 16c9041c
       });
 
       // Mock batch delete
       ddbMock.on(BatchWriteCommand).resolves({});
 
-<<<<<<< HEAD
-      // Mock CloudWatch to fail
-      cloudWatchMock
-        .on(PutMetricDataCommand)
-        .rejects(new Error("CloudWatch unavailable"));
-
-      const { handler } = await import(
-        "../../../../workflow-events/lambdas/error-count-handler/index.js"
-      );
-
-      const item = createExecutionErrorLink("exec-001", "01256");
-      const record = createRemoveRecord(item);
-      const event = createStreamEvent([record]);
-
-      // Should not throw
-      await expect(handler(event)).resolves.not.toThrow();
-
-      // Should still have called BatchWriteCommand to delete
-      expect(ddbMock).toHaveReceivedCommand(BatchWriteCommand);
-    });
-
-    it("should skip metrics for executions without county or errorType", async () => {
-      // Mock decrement to return zero errors but without errorType
-      const failedExecWithoutType = createFailedExecutionItem("exec-001", 0);
-      // Explicitly remove errorType and county to simulate missing data
-      const modifiedExec = { ...failedExecWithoutType };
-      delete (modifiedExec as Record<string, unknown>).errorType;
-      delete (modifiedExec as Record<string, unknown>).county;
-
-      ddbMock.on(UpdateCommand).resolves({
-        Attributes: modifiedExec,
-      });
-
-      // Mock batch delete
-      ddbMock.on(BatchWriteCommand).resolves({});
-
-      // Mock CloudWatch
-      cloudWatchMock.on(PutMetricDataCommand).resolves({});
-
-      const { handler } = await import(
-        "../../../../workflow-events/lambdas/error-count-handler/index.js"
-      );
-
-      const item = createExecutionErrorLink("exec-001", "01256");
-      const record = createRemoveRecord(item);
-      const event = createStreamEvent([record]);
-
-      await handler(event);
-
-      // Should NOT have called PutMetricDataCommand since dimensions are missing
-      expect(cloudWatchMock).not.toHaveReceivedCommand(PutMetricDataCommand);
-    });
-  });
-
-  describe("GSI key updates", () => {
-    it("should update GSI keys for executions with remaining errors", async () => {
-      // Mock decrement to return remaining errors for both execution and error record
-      ddbMock.on(UpdateCommand).callsFake((input) => {
-        const pk = input.Key?.PK as string;
-        if (pk.startsWith("EXECUTION#")) {
-          return {
-            Attributes: createFailedExecutionItem(
-              "exec-001",
-              3,
-              undefined,
-              "01",
-            ),
-          };
-        }
-        if (pk.startsWith("ERROR#")) {
-          return { Attributes: createErrorRecord("01256", 5, "01") };
-        }
-        return {};
-      });
-
-      const { handler } = await import(
-        "../../../../workflow-events/lambdas/error-count-handler/index.js"
-      );
-=======
-      const { handler } =
-        await import("../../../../workflow-events/lambdas/error-count-handler/index.js");
->>>>>>> 16c9041c
-
-      const item = createExecutionErrorLink("exec-001", "01256");
-      const record = createRemoveRecord(item);
-      const event = createStreamEvent([record]);
-
-      await handler(event);
-
-<<<<<<< HEAD
-      // Find the execution GSI update call (contains GS1SK for EXECUTION)
-=======
-      // Should NOT have any GSI update calls for execution (reaches zero = no GSI update)
->>>>>>> 16c9041c
-      const updateCalls = ddbMock.commandCalls(UpdateCommand);
-      const executionGsiUpdateCall = updateCalls.find(
-        (call) =>
-          call.args[0].input.Key?.PK === "EXECUTION#exec-001" &&
-          call.args[0].input.UpdateExpression?.includes("GS1SK"),
-<<<<<<< HEAD
-      );
-      expect(executionGsiUpdateCall).toBeDefined();
-      expect(
-        executionGsiUpdateCall?.args[0].input.ExpressionAttributeValues?.[
-          ":gs1sk"
-        ],
-      ).toMatch(/^COUNT#FAILED#\d{10}#EXECUTION#exec-001$/);
-      expect(
-        executionGsiUpdateCall?.args[0].input.ExpressionAttributeValues?.[
-          ":gs3sk"
-        ],
-      ).toMatch(/^COUNT#01#FAILED#\d{10}#EXECUTION#exec-001$/);
-    });
-
-    it("should not update GSI keys for executions that reached zero", async () => {
-      // Mock decrement to return zero errors for both execution and error record
-      ddbMock.on(UpdateCommand).callsFake((input) => {
-        const pk = input.Key?.PK as string;
-        if (pk.startsWith("EXECUTION#")) {
-          return { Attributes: createFailedExecutionItem("exec-001", 0) };
-        }
-        if (pk.startsWith("ERROR#")) {
-          return { Attributes: createErrorRecord("01256", 0) };
-        }
-        return {};
-      });
-
-      // Mock batch delete
-      ddbMock.on(BatchWriteCommand).resolves({});
-
-      const { handler } = await import(
-        "../../../../workflow-events/lambdas/error-count-handler/index.js"
-      );
+      const { handler } =
+        await import("../../../../workflow-events/lambdas/error-count-handler/index.js");
 
       const item = createExecutionErrorLink("exec-001", "01256");
       const record = createRemoveRecord(item);
@@ -996,8 +721,6 @@
         (call) =>
           call.args[0].input.Key?.PK === "EXECUTION#exec-001" &&
           call.args[0].input.UpdateExpression?.includes("GS1SK"),
-=======
->>>>>>> 16c9041c
       );
       expect(executionGsiUpdateCall).toBeUndefined();
     });
@@ -1515,14 +1238,8 @@
         };
       });
 
-<<<<<<< HEAD
-      const { batchDecrementErrorRecordCounts } = await import(
-        "shared/repository.js"
-      );
-=======
       const { batchDecrementErrorRecordCounts } =
         await import("shared/repository.js");
->>>>>>> 16c9041c
 
       const inputs = [
         { errorCode: "01256", decrementBy: 1 },
@@ -1547,14 +1264,8 @@
         };
       });
 
-<<<<<<< HEAD
-      const { batchDecrementErrorRecordCounts } = await import(
-        "shared/repository.js"
-      );
-=======
       const { batchDecrementErrorRecordCounts } =
         await import("shared/repository.js");
->>>>>>> 16c9041c
 
       const inputs = [
         { errorCode: "01256", decrementBy: 3 },
@@ -1571,14 +1282,8 @@
     });
 
     it("should return empty array for empty input", async () => {
-<<<<<<< HEAD
-      const { batchDecrementErrorRecordCounts } = await import(
-        "shared/repository.js"
-      );
-=======
       const { batchDecrementErrorRecordCounts } =
         await import("shared/repository.js");
->>>>>>> 16c9041c
 
       const results = await batchDecrementErrorRecordCounts([]);
 
@@ -1591,14 +1296,8 @@
       error.name = "ConditionalCheckFailedException";
       ddbMock.on(UpdateCommand).rejects(error);
 
-<<<<<<< HEAD
-      const { batchDecrementErrorRecordCounts } = await import(
-        "shared/repository.js"
-      );
-=======
       const { batchDecrementErrorRecordCounts } =
         await import("shared/repository.js");
->>>>>>> 16c9041c
 
       const inputs = [{ errorCode: "01256", decrementBy: 1 }];
 
@@ -1614,14 +1313,8 @@
         Attributes: createErrorRecord("01256", 5, "01"),
       });
 
-<<<<<<< HEAD
-      const { batchDecrementErrorRecordCounts } = await import(
-        "shared/repository.js"
-      );
-=======
       const { batchDecrementErrorRecordCounts } =
         await import("shared/repository.js");
->>>>>>> 16c9041c
 
       const inputs = [{ errorCode: "01256", decrementBy: 1 }];
 
@@ -1635,14 +1328,8 @@
     it("should update GSI keys for multiple error records", async () => {
       ddbMock.on(UpdateCommand).resolves({});
 
-<<<<<<< HEAD
-      const { batchUpdateErrorRecordGsiKeys } = await import(
-        "shared/repository.js"
-      );
-=======
       const { batchUpdateErrorRecordGsiKeys } =
         await import("shared/repository.js");
->>>>>>> 16c9041c
 
       const updates = [
         { errorCode: "01256", newTotalCount: 3, errorType: "01" },
@@ -1682,14 +1369,8 @@
     });
 
     it("should handle empty input", async () => {
-<<<<<<< HEAD
-      const { batchUpdateErrorRecordGsiKeys } = await import(
-        "shared/repository.js"
-      );
-=======
       const { batchUpdateErrorRecordGsiKeys } =
         await import("shared/repository.js");
->>>>>>> 16c9041c
 
       await batchUpdateErrorRecordGsiKeys([]);
 
@@ -1706,14 +1387,8 @@
         return {};
       });
 
-<<<<<<< HEAD
-      const { batchUpdateErrorRecordGsiKeys } = await import(
-        "shared/repository.js"
-      );
-=======
       const { batchUpdateErrorRecordGsiKeys } =
         await import("shared/repository.js");
->>>>>>> 16c9041c
 
       const updates = [
         { errorCode: "01256", newTotalCount: 3, errorType: "01" },
@@ -1825,14 +1500,8 @@
         return {};
       });
 
-<<<<<<< HEAD
-      const { handler } = await import(
-        "../../../../workflow-events/lambdas/error-count-handler/index.js"
-      );
-=======
-      const { handler } =
-        await import("../../../../workflow-events/lambdas/error-count-handler/index.js");
->>>>>>> 16c9041c
+      const { handler } =
+        await import("../../../../workflow-events/lambdas/error-count-handler/index.js");
 
       const item = createExecutionErrorLink("exec-001", "01256", 3);
       const record = createRemoveRecord(item);
@@ -1881,14 +1550,8 @@
         return {};
       });
 
-<<<<<<< HEAD
-      const { handler } = await import(
-        "../../../../workflow-events/lambdas/error-count-handler/index.js"
-      );
-=======
-      const { handler } =
-        await import("../../../../workflow-events/lambdas/error-count-handler/index.js");
->>>>>>> 16c9041c
+      const { handler } =
+        await import("../../../../workflow-events/lambdas/error-count-handler/index.js");
 
       // Two different executions with the same error code
       const records = [
@@ -1933,14 +1596,8 @@
         return {};
       });
 
-<<<<<<< HEAD
-      const { handler } = await import(
-        "../../../../workflow-events/lambdas/error-count-handler/index.js"
-      );
-=======
-      const { handler } =
-        await import("../../../../workflow-events/lambdas/error-count-handler/index.js");
->>>>>>> 16c9041c
+      const { handler } =
+        await import("../../../../workflow-events/lambdas/error-count-handler/index.js");
 
       const item = createExecutionErrorLink("exec-001", "01256", 1);
       const record = createRemoveRecord(item);
@@ -1982,14 +1639,8 @@
       // Mock batch delete
       ddbMock.on(BatchWriteCommand).resolves({});
 
-<<<<<<< HEAD
-      const { handler } = await import(
-        "../../../../workflow-events/lambdas/error-count-handler/index.js"
-      );
-=======
-      const { handler } =
-        await import("../../../../workflow-events/lambdas/error-count-handler/index.js");
->>>>>>> 16c9041c
+      const { handler } =
+        await import("../../../../workflow-events/lambdas/error-count-handler/index.js");
 
       const item = createExecutionErrorLink("exec-001", "01256", 5);
       const record = createRemoveRecord(item);
@@ -2032,14 +1683,8 @@
       // Mock batch delete
       ddbMock.on(BatchWriteCommand).resolves({});
 
-<<<<<<< HEAD
-      const { handler } = await import(
-        "../../../../workflow-events/lambdas/error-count-handler/index.js"
-      );
-=======
-      const { handler } =
-        await import("../../../../workflow-events/lambdas/error-count-handler/index.js");
->>>>>>> 16c9041c
+      const { handler } =
+        await import("../../../../workflow-events/lambdas/error-count-handler/index.js");
 
       const records = [
         createRemoveRecord(
