import { describe, it, expect, beforeEach, afterEach, vi } from "vitest";
import { mockClient } from "aws-sdk-client-mock";
import { DynamoDBDocumentClient, QueryCommand } from "@aws-sdk/lib-dynamodb";
import type { ErrorRecord } from "shared/types.js";

/**
 * Mock the DynamoDB Document Client for all tests.
 */
const ddbMock = mockClient(DynamoDBDocumentClient);

/**
 * Test table name used in all tests.
 */
const TEST_TABLE_NAME = "test-workflow-errors-table";

/**
 * Creates a mock ErrorRecord with optional overrides.
 * @param overrides - Partial overrides for the item
 * @returns A complete ErrorRecord object
 */
const createMockErrorRecord = (
  overrides: Partial<ErrorRecord> = {},
): ErrorRecord => ({
  PK: "ERROR#01256",
  SK: "ERROR#01256",
  errorCode: "01256",
  errorType: "01",
  entityType: "Error",
  errorDetails: "{}",
  errorStatus: "failed",
  totalCount: 10,
  createdAt: "2025-01-01T00:00:00.000Z",
  updatedAt: "2025-01-01T00:00:00.000Z",
  latestExecutionId: "exec-001-abcdef-1234567890-ghijkl",
  GS1PK: "TYPE#ERROR",
  GS1SK: "ERROR#01256",
  GS2PK: "TYPE#ERROR",
  GS2SK: "COUNT#FAILED#0000000010#ERROR#01256",
  GS3PK: "METRIC#ERRORCOUNT",
  GS3SK: "COUNT#01#FAILED#0000000010#ERROR#01256",
  ...overrides,
});

describe("dashboard-errors-widget handler", () => {
  const originalEnv = process.env;

  beforeEach(() => {
    vi.resetModules();
    ddbMock.reset();
    process.env = {
      ...originalEnv,
      WORKFLOW_ERRORS_TABLE_NAME: TEST_TABLE_NAME,
    };
    vi.spyOn(console, "log").mockImplementation(() => {});
    vi.spyOn(console, "info").mockImplementation(() => {});
    vi.spyOn(console, "debug").mockImplementation(() => {});
    vi.spyOn(console, "warn").mockImplementation(() => {});
    vi.spyOn(console, "error").mockImplementation(() => {});
  });

  afterEach(() => {
    process.env = originalEnv;
    vi.restoreAllMocks();
  });

  describe("describe parameter", () => {
    it("should return markdown documentation when describe is true", async () => {
      const { handler } =
        await import("../../../../workflow-events/lambdas/dashboard-errors-widget/index.js");

      const result = await handler({ describe: true });

      const parsed = JSON.parse(result);
      expect(parsed.markdown).toContain("Errors with Most Occurrences");
      expect(parsed.markdown).toContain("Parameters");
      expect(parsed.markdown).toContain("errorType");
      expect(parsed.markdown).toContain("limit");
    });

    it("should not query DynamoDB when describe is true", async () => {
      const { handler } =
        await import("../../../../workflow-events/lambdas/dashboard-errors-widget/index.js");

      await handler({ describe: true });

      expect(ddbMock).toHaveReceivedCommandTimes(QueryCommand, 0);
    });
  });

  describe("HTML generation", () => {
    it("should return HTML table with errors", async () => {
      const mockErrors = [
        createMockErrorRecord({ errorCode: "01256", totalCount: 15 }),
        createMockErrorRecord({ errorCode: "02789", totalCount: 8 }),
      ];

      ddbMock.on(QueryCommand).resolves({ Items: mockErrors });

      const { handler } =
        await import("../../../../workflow-events/lambdas/dashboard-errors-widget/index.js");

      const result = await handler({});

      expect(result).toContain("<table");
      expect(result).toContain("01256");
      expect(result).toContain("02789");
      expect(result).toContain("Error Code");
      expect(result).toContain("Total Count");
      expect(result).toContain("Status");
    });

    it("should return 'no errors found' message when empty", async () => {
      ddbMock.on(QueryCommand).resolves({ Items: [] });

      const { handler } =
        await import("../../../../workflow-events/lambdas/dashboard-errors-widget/index.js");

      const result = await handler({});

      expect(result).toContain("No errors found");
    });

    it("should escape HTML special characters", async () => {
      const mockError = createMockErrorRecord({
        errorCode: "<script>xss</script>",
      });

      ddbMock.on(QueryCommand).resolves({ Items: [mockError] });

      const { handler } =
        await import("../../../../workflow-events/lambdas/dashboard-errors-widget/index.js");

      const result = await handler({});

      expect(result).not.toContain("<script>xss");
      expect(result).toContain("&lt;script&gt;");
    });

    it("should display error status with appropriate color", async () => {
      const mockErrors = [
        createMockErrorRecord({ errorStatus: "failed" }),
        createMockErrorRecord({ errorCode: "02789", errorStatus: "solved" }),
        createMockErrorRecord({
          errorCode: "03456",
          errorStatus: "maybeSolved",
        }),
      ];

      ddbMock.on(QueryCommand).resolves({ Items: mockErrors });

      const { handler } =
        await import("../../../../workflow-events/lambdas/dashboard-errors-widget/index.js");

      const result = await handler({});

      expect(result).toContain("failed");
      expect(result).toContain("solved");
      expect(result).toContain("maybeSolved");
    });

    it("should show filter badge when errorType is specified", async () => {
      ddbMock.on(QueryCommand).resolves({ Items: [] });

      const { handler } =
        await import("../../../../workflow-events/lambdas/dashboard-errors-widget/index.js");

      const result = await handler({ errorType: "SV" });

      expect(result).toContain("Filter:");
      expect(result).toContain("<code>SV</code>");
    });
  });

  describe("DynamoDB query without errorType filter", () => {
    it("should query GS2 index when errorType is not provided", async () => {
      ddbMock.on(QueryCommand).resolves({ Items: [] });

      const { handler } =
        await import("../../../../workflow-events/lambdas/dashboard-errors-widget/index.js");

      await handler({});

      const calls = ddbMock.commandCalls(QueryCommand);
      expect(calls[0].args[0].input.IndexName).toBe("GS2");
      expect(calls[0].args[0].input.KeyConditionExpression).toBe(
        "GS2PK = :gs2pk AND begins_with(GS2SK, :gs2skPrefix)",
      );
      expect(calls[0].args[0].input.ExpressionAttributeValues).toMatchObject({
        ":gs2pk": "TYPE#ERROR",
        ":gs2skPrefix": "COUNT#FAILED#",
      });
    });

    it("should sort descending (most occurrences first)", async () => {
      ddbMock.on(QueryCommand).resolves({ Items: [] });

      const { handler } =
        await import("../../../../workflow-events/lambdas/dashboard-errors-widget/index.js");

      await handler({});

      const calls = ddbMock.commandCalls(QueryCommand);
      expect(calls[0].args[0].input.ScanIndexForward).toBe(false);
    });

    it("should use default limit of 20", async () => {
      ddbMock.on(QueryCommand).resolves({ Items: [] });

      const { handler } =
        await import("../../../../workflow-events/lambdas/dashboard-errors-widget/index.js");

      await handler({});

      const calls = ddbMock.commandCalls(QueryCommand);
      expect(calls[0].args[0].input.Limit).toBe(20);
    });

    it("should use custom limit when provided", async () => {
      ddbMock.on(QueryCommand).resolves({ Items: [] });

      const { handler } =
        await import("../../../../workflow-events/lambdas/dashboard-errors-widget/index.js");

      await handler({ limit: 10 });

      const calls = ddbMock.commandCalls(QueryCommand);
      expect(calls[0].args[0].input.Limit).toBe(10);
    });

    it("should filter by Error entity type", async () => {
      ddbMock.on(QueryCommand).resolves({ Items: [] });

      const { handler } =
        await import("../../../../workflow-events/lambdas/dashboard-errors-widget/index.js");

      await handler({});

      const calls = ddbMock.commandCalls(QueryCommand);
      expect(calls[0].args[0].input.FilterExpression).toBe(
        "entityType = :entityType",
      );
      expect(calls[0].args[0].input.ExpressionAttributeValues).toMatchObject({
        ":entityType": "Error",
      });
    });
  });

  describe("DynamoDB query with errorType filter", () => {
    it("should query GS3 index when errorType is provided", async () => {
      ddbMock.on(QueryCommand).resolves({ Items: [] });

      const { handler } =
        await import("../../../../workflow-events/lambdas/dashboard-errors-widget/index.js");

      await handler({ errorType: "SV" });

      const calls = ddbMock.commandCalls(QueryCommand);
      expect(calls[0].args[0].input.IndexName).toBe("GS3");
      expect(calls[0].args[0].input.KeyConditionExpression).toBe(
        "GS3PK = :gs3pk AND begins_with(GS3SK, :gs3skPrefix)",
      );
      expect(calls[0].args[0].input.ExpressionAttributeValues).toMatchObject({
        ":gs3pk": "METRIC#ERRORCOUNT",
        ":gs3skPrefix": "COUNT#SV#FAILED#",
      });
    });

    it("should trim errorType whitespace", async () => {
      ddbMock.on(QueryCommand).resolves({ Items: [] });

      const { handler } =
        await import("../../../../workflow-events/lambdas/dashboard-errors-widget/index.js");

      await handler({ errorType: "  MV  " });

      const calls = ddbMock.commandCalls(QueryCommand);
      expect(calls[0].args[0].input.ExpressionAttributeValues).toMatchObject({
        ":gs3skPrefix": "COUNT#MV#FAILED#",
      });
    });

    it("should not use GS3 when errorType is empty string", async () => {
      ddbMock.on(QueryCommand).resolves({ Items: [] });

      const { handler } =
        await import("../../../../workflow-events/lambdas/dashboard-errors-widget/index.js");

      await handler({ errorType: "" });

      const calls = ddbMock.commandCalls(QueryCommand);
      expect(calls[0].args[0].input.IndexName).toBe("GS2");
    });

    it("should not use GS3 when errorType is whitespace only", async () => {
      ddbMock.on(QueryCommand).resolves({ Items: [] });

      const { handler } =
        await import("../../../../workflow-events/lambdas/dashboard-errors-widget/index.js");

      await handler({ errorType: "   " });

      const calls = ddbMock.commandCalls(QueryCommand);
      expect(calls[0].args[0].input.IndexName).toBe("GS2");
    });
  });

  describe("widget context params", () => {
    it("should read errorType from widgetContext.params", async () => {
      ddbMock.on(QueryCommand).resolves({ Items: [] });

      const { handler } =
        await import("../../../../workflow-events/lambdas/dashboard-errors-widget/index.js");

      await handler({
        widgetContext: {
          dashboardName: "test-dashboard",
          widgetId: "widget-1",
          accountId: "123456789012",
          height: 300,
          width: 400,
          params: {
            errorType: "SV",
          },
        },
      });

      const calls = ddbMock.commandCalls(QueryCommand);
      expect(calls[0].args[0].input.IndexName).toBe("GS3");
      expect(calls[0].args[0].input.ExpressionAttributeValues).toMatchObject({
        ":gs3skPrefix": "COUNT#SV#FAILED#",
      });
    });

    it("should read limit from widgetContext.params", async () => {
      ddbMock.on(QueryCommand).resolves({ Items: [] });

      const { handler } =
        await import("../../../../workflow-events/lambdas/dashboard-errors-widget/index.js");

      await handler({
        widgetContext: {
          dashboardName: "test-dashboard",
          widgetId: "widget-1",
          accountId: "123456789012",
          height: 300,
          width: 400,
          params: {
            limit: 5,
          },
        },
      });

      const calls = ddbMock.commandCalls(QueryCommand);
      expect(calls[0].args[0].input.Limit).toBe(5);
    });

    it("should prefer top-level params over widgetContext.params", async () => {
      ddbMock.on(QueryCommand).resolves({ Items: [] });

      const { handler } =
        await import("../../../../workflow-events/lambdas/dashboard-errors-widget/index.js");

      await handler({
        errorType: "MV",
        widgetContext: {
          dashboardName: "test-dashboard",
          widgetId: "widget-1",
          accountId: "123456789012",
          height: 300,
          width: 400,
          params: {
            errorType: "SV",
          },
        },
      });

      const calls = ddbMock.commandCalls(QueryCommand);
      expect(calls[0].args[0].input.ExpressionAttributeValues).toMatchObject({
        ":gs3skPrefix": "COUNT#MV#FAILED#",
      });
    });

    it("should read status from widgetContext.params", async () => {
      ddbMock.on(QueryCommand).resolves({ Items: [] });

<<<<<<< HEAD
      const { handler } = await import(
        "../../../../workflow-events/lambdas/dashboard-errors-widget/index.js"
      );
=======
      const { handler } =
        await import("../../../../workflow-events/lambdas/dashboard-errors-widget/index.js");
>>>>>>> 05b8a4d1

      await handler({
        widgetContext: {
          dashboardName: "test-dashboard",
          widgetId: "widget-1",
          accountId: "123456789012",
          height: 300,
          width: 400,
          params: {
            status: "MAYBEUNRECOVERABLE",
          },
        },
      });

      const calls = ddbMock.commandCalls(QueryCommand);
      expect(calls[0].args[0].input.ExpressionAttributeValues).toMatchObject({
        ":gs2skPrefix": "COUNT#MAYBEUNRECOVERABLE#",
      });
    });

    it("should prefer top-level status over widgetContext.params.status", async () => {
      ddbMock.on(QueryCommand).resolves({ Items: [] });

<<<<<<< HEAD
      const { handler } = await import(
        "../../../../workflow-events/lambdas/dashboard-errors-widget/index.js"
      );
=======
      const { handler } =
        await import("../../../../workflow-events/lambdas/dashboard-errors-widget/index.js");
>>>>>>> 05b8a4d1

      await handler({
        status: "MAYBEUNRECOVERABLE",
        widgetContext: {
          dashboardName: "test-dashboard",
          widgetId: "widget-1",
          accountId: "123456789012",
          height: 300,
          width: 400,
          params: {
            status: "FAILED",
          },
        },
      });

      const calls = ddbMock.commandCalls(QueryCommand);
      expect(calls[0].args[0].input.ExpressionAttributeValues).toMatchObject({
        ":gs2skPrefix": "COUNT#MAYBEUNRECOVERABLE#",
      });
    });
  });

  describe("status parameter", () => {
    it("should default to FAILED status when not provided", async () => {
      ddbMock.on(QueryCommand).resolves({ Items: [] });

<<<<<<< HEAD
      const { handler } = await import(
        "../../../../workflow-events/lambdas/dashboard-errors-widget/index.js"
      );
=======
      const { handler } =
        await import("../../../../workflow-events/lambdas/dashboard-errors-widget/index.js");
>>>>>>> 05b8a4d1

      await handler({});

      const calls = ddbMock.commandCalls(QueryCommand);
      expect(calls[0].args[0].input.ExpressionAttributeValues).toMatchObject({
        ":gs2skPrefix": "COUNT#FAILED#",
      });
    });

    it("should query with MAYBEUNRECOVERABLE status when provided", async () => {
      ddbMock.on(QueryCommand).resolves({ Items: [] });

<<<<<<< HEAD
      const { handler } = await import(
        "../../../../workflow-events/lambdas/dashboard-errors-widget/index.js"
      );
=======
      const { handler } =
        await import("../../../../workflow-events/lambdas/dashboard-errors-widget/index.js");
>>>>>>> 05b8a4d1

      await handler({ status: "MAYBEUNRECOVERABLE" });

      const calls = ddbMock.commandCalls(QueryCommand);
      expect(calls[0].args[0].input.ExpressionAttributeValues).toMatchObject({
        ":gs2skPrefix": "COUNT#MAYBEUNRECOVERABLE#",
      });
    });

    it("should use status with errorType filter on GS3", async () => {
      ddbMock.on(QueryCommand).resolves({ Items: [] });

<<<<<<< HEAD
      const { handler } = await import(
        "../../../../workflow-events/lambdas/dashboard-errors-widget/index.js"
      );
=======
      const { handler } =
        await import("../../../../workflow-events/lambdas/dashboard-errors-widget/index.js");
>>>>>>> 05b8a4d1

      await handler({ errorType: "SV", status: "MAYBEUNRECOVERABLE" });

      const calls = ddbMock.commandCalls(QueryCommand);
      expect(calls[0].args[0].input.IndexName).toBe("GS3");
      expect(calls[0].args[0].input.ExpressionAttributeValues).toMatchObject({
        ":gs3skPrefix": "COUNT#SV#MAYBEUNRECOVERABLE#",
      });
    });
  });

  describe("error handling", () => {
    it("should return error HTML when DynamoDB query fails", async () => {
      ddbMock.on(QueryCommand).rejects(new Error("DynamoDB connection error"));

      const { handler } =
        await import("../../../../workflow-events/lambdas/dashboard-errors-widget/index.js");

      const result = await handler({});

      expect(result).toContain("Error loading data");
      expect(result).toContain("DynamoDB connection error");
    });

    it("should return error HTML when table name is not set", async () => {
      delete process.env.WORKFLOW_ERRORS_TABLE_NAME;

      const { handler } =
        await import("../../../../workflow-events/lambdas/dashboard-errors-widget/index.js");

      const result = await handler({});

      expect(result).toContain("Error loading data");
      expect(result).toContain("WORKFLOW_ERRORS_TABLE_NAME");
    });
  });

  describe("pagination", () => {
    /**
     * Sets up environment variables required for Lambda ARN construction.
     */
    const setupPaginationEnv = (): void => {
      process.env.AWS_REGION = "us-east-1";
      process.env.AWS_LAMBDA_FUNCTION_NAME = "test-dashboard-errors-widget";
      process.env.AWS_ACCOUNT_ID = "123456789012";
    };

    /**
     * Creates a mock LastEvaluatedKey for DynamoDB pagination.
     * @returns DynamoDB key object
     */
    const createMockLastEvaluatedKey = (): Record<string, string> => ({
      PK: "ERROR#01256",
      SK: "ERROR#01256",
      GS2PK: "TYPE#ERROR",
      GS2SK: "COUNT#FAILED#0000000010#ERROR#01256",
    });

    it("should render Next button when LastEvaluatedKey is returned", async () => {
      setupPaginationEnv();
      const mockErrors = [createMockErrorRecord()];
      ddbMock.on(QueryCommand).resolves({
        Items: mockErrors,
        LastEvaluatedKey: createMockLastEvaluatedKey(),
      });

      const { handler } =
        await import("../../../../workflow-events/lambdas/dashboard-errors-widget/index.js");

      const result = await handler({});

      expect(result).toContain('<a class="btn btn-primary">Next</a>');
      expect(result).toContain("<cwdb-action");
      expect(result).toContain('action="call"');
      expect(result).toContain(
        "arn:aws:lambda:us-east-1:123456789012:function:test-dashboard-errors-widget",
      );
    });

    it("should not render Next button when no LastEvaluatedKey", async () => {
      setupPaginationEnv();
      const mockErrors = [createMockErrorRecord()];
      ddbMock.on(QueryCommand).resolves({
        Items: mockErrors,
        LastEvaluatedKey: undefined,
      });

      const { handler } =
        await import("../../../../workflow-events/lambdas/dashboard-errors-widget/index.js");

      const result = await handler({});

      expect(result).not.toContain('<a class="btn btn-primary">Next</a>');
    });

    it("should render Previous button when cursor is provided", async () => {
      setupPaginationEnv();
      const mockErrors = [createMockErrorRecord()];
      const cursor = Buffer.from(
        JSON.stringify(createMockLastEvaluatedKey()),
      ).toString("base64");

      ddbMock.on(QueryCommand).resolves({
        Items: mockErrors,
        LastEvaluatedKey: undefined,
      });

      const { handler } =
        await import("../../../../workflow-events/lambdas/dashboard-errors-widget/index.js");

      const result = await handler({ cursor });

      expect(result).toContain('<a class="btn">Previous</a>');
      expect(result).toContain("<cwdb-action");
    });

    it("should not render Previous button on first page", async () => {
      setupPaginationEnv();
      const mockErrors = [createMockErrorRecord()];
      ddbMock.on(QueryCommand).resolves({
        Items: mockErrors,
        LastEvaluatedKey: undefined,
      });

      const { handler } =
        await import("../../../../workflow-events/lambdas/dashboard-errors-widget/index.js");

      const result = await handler({});

      expect(result).not.toContain('<a class="btn">Previous</a>');
    });

    it("should pass ExclusiveStartKey to DynamoDB when cursor is provided", async () => {
      const mockKey = createMockLastEvaluatedKey();
      const cursor = Buffer.from(JSON.stringify(mockKey)).toString("base64");

      ddbMock.on(QueryCommand).resolves({ Items: [] });

      const { handler } =
        await import("../../../../workflow-events/lambdas/dashboard-errors-widget/index.js");

      await handler({ cursor });

      const calls = ddbMock.commandCalls(QueryCommand);
      expect(calls[0].args[0].input.ExclusiveStartKey).toEqual(mockKey);
    });

    it("should not pass ExclusiveStartKey when no cursor provided", async () => {
      ddbMock.on(QueryCommand).resolves({ Items: [] });

      const { handler } =
        await import("../../../../workflow-events/lambdas/dashboard-errors-widget/index.js");

      await handler({});

      const calls = ddbMock.commandCalls(QueryCommand);
      expect(calls[0].args[0].input.ExclusiveStartKey).toBeUndefined();
    });

    it("should preserve errorType filter in pagination buttons", async () => {
      setupPaginationEnv();
      const mockErrors = [createMockErrorRecord()];
      ddbMock.on(QueryCommand).resolves({
        Items: mockErrors,
        LastEvaluatedKey: createMockLastEvaluatedKey(),
      });

      const { handler } =
        await import("../../../../workflow-events/lambdas/dashboard-errors-widget/index.js");

      const result = await handler({ errorType: "SV" });

      expect(result).toContain('"errorType":"SV"');
    });

    it("should preserve limit in pagination buttons", async () => {
      setupPaginationEnv();
      const mockErrors = [createMockErrorRecord()];
      ddbMock.on(QueryCommand).resolves({
        Items: mockErrors,
        LastEvaluatedKey: createMockLastEvaluatedKey(),
      });

      const { handler } =
        await import("../../../../workflow-events/lambdas/dashboard-errors-widget/index.js");

      const result = await handler({ limit: 15 });

      expect(result).toContain('"limit":15');
    });

    it("should preserve status in pagination buttons", async () => {
      setupPaginationEnv();
      const mockErrors = [createMockErrorRecord()];
      ddbMock.on(QueryCommand).resolves({
        Items: mockErrors,
        LastEvaluatedKey: createMockLastEvaluatedKey(),
      });

<<<<<<< HEAD
      const { handler } = await import(
        "../../../../workflow-events/lambdas/dashboard-errors-widget/index.js"
      );
=======
      const { handler } =
        await import("../../../../workflow-events/lambdas/dashboard-errors-widget/index.js");
>>>>>>> 05b8a4d1

      const result = await handler({ status: "MAYBEUNRECOVERABLE" });

      expect(result).toContain('"status":"MAYBEUNRECOVERABLE"');
    });

    it("should not render pagination buttons when Lambda ARN env vars are missing", async () => {
      // Do not set AWS_REGION, AWS_LAMBDA_FUNCTION_NAME, AWS_ACCOUNT_ID
      const mockErrors = [createMockErrorRecord()];
      ddbMock.on(QueryCommand).resolves({
        Items: mockErrors,
        LastEvaluatedKey: createMockLastEvaluatedKey(),
      });

      const { handler } =
        await import("../../../../workflow-events/lambdas/dashboard-errors-widget/index.js");

      const result = await handler({});

      // Pagination buttons (which call Lambda) should not render
      expect(result).not.toContain('action="call"');
      expect(result).not.toContain("Previous");
      expect(result).not.toContain("Next");

      // Details popup (which uses HTML action) should still render
      expect(result).toContain('action="html"');
      expect(result).toContain("Details");
    });

    it("should handle invalid cursor gracefully", async () => {
      ddbMock.on(QueryCommand).resolves({ Items: [] });

      const { handler } =
        await import("../../../../workflow-events/lambdas/dashboard-errors-widget/index.js");

      // Invalid base64 cursor
      const result = await handler({ cursor: "invalid-cursor-not-base64!!!" });

      // Should not throw, just ignore invalid cursor
      expect(result).toContain("No errors found");
    });

    it("should include cursor in Next button params", async () => {
      setupPaginationEnv();
      const mockErrors = [createMockErrorRecord()];
      const mockKey = createMockLastEvaluatedKey();
      ddbMock.on(QueryCommand).resolves({
        Items: mockErrors,
        LastEvaluatedKey: mockKey,
      });

      const { handler } =
        await import("../../../../workflow-events/lambdas/dashboard-errors-widget/index.js");

      const result = await handler({});

      // The next cursor should be base64 encoded
      const expectedCursor = Buffer.from(JSON.stringify(mockKey)).toString(
        "base64",
      );
      expect(result).toContain(`"cursor":"${expectedCursor}"`);
    });

    it("should render both Previous and Next buttons when on middle page", async () => {
      setupPaginationEnv();
      const mockErrors = [createMockErrorRecord()];
      const cursor = Buffer.from(
        JSON.stringify(createMockLastEvaluatedKey()),
      ).toString("base64");

      ddbMock.on(QueryCommand).resolves({
        Items: mockErrors,
        LastEvaluatedKey: createMockLastEvaluatedKey(),
      });

      const { handler } =
        await import("../../../../workflow-events/lambdas/dashboard-errors-widget/index.js");

      const result = await handler({ cursor });

      expect(result).toContain('<a class="btn">Previous</a>');
      expect(result).toContain('<a class="btn btn-primary">Next</a>');
    });

    it("should document pagination in describe output", async () => {
      const { handler } =
        await import("../../../../workflow-events/lambdas/dashboard-errors-widget/index.js");

      const result = await handler({ describe: true });

      const parsed = JSON.parse(result);
      expect(parsed.markdown).toContain("Pagination");
      expect(parsed.markdown).toContain("Previous");
      expect(parsed.markdown).toContain("Next");
    });
  });
});<|MERGE_RESOLUTION|>--- conflicted
+++ resolved
@@ -383,14 +383,8 @@
     it("should read status from widgetContext.params", async () => {
       ddbMock.on(QueryCommand).resolves({ Items: [] });
 
-<<<<<<< HEAD
-      const { handler } = await import(
-        "../../../../workflow-events/lambdas/dashboard-errors-widget/index.js"
-      );
-=======
-      const { handler } =
-        await import("../../../../workflow-events/lambdas/dashboard-errors-widget/index.js");
->>>>>>> 05b8a4d1
+      const { handler } =
+        await import("../../../../workflow-events/lambdas/dashboard-errors-widget/index.js");
 
       await handler({
         widgetContext: {
@@ -414,14 +408,8 @@
     it("should prefer top-level status over widgetContext.params.status", async () => {
       ddbMock.on(QueryCommand).resolves({ Items: [] });
 
-<<<<<<< HEAD
-      const { handler } = await import(
-        "../../../../workflow-events/lambdas/dashboard-errors-widget/index.js"
-      );
-=======
-      const { handler } =
-        await import("../../../../workflow-events/lambdas/dashboard-errors-widget/index.js");
->>>>>>> 05b8a4d1
+      const { handler } =
+        await import("../../../../workflow-events/lambdas/dashboard-errors-widget/index.js");
 
       await handler({
         status: "MAYBEUNRECOVERABLE",
@@ -448,14 +436,8 @@
     it("should default to FAILED status when not provided", async () => {
       ddbMock.on(QueryCommand).resolves({ Items: [] });
 
-<<<<<<< HEAD
-      const { handler } = await import(
-        "../../../../workflow-events/lambdas/dashboard-errors-widget/index.js"
-      );
-=======
-      const { handler } =
-        await import("../../../../workflow-events/lambdas/dashboard-errors-widget/index.js");
->>>>>>> 05b8a4d1
+      const { handler } =
+        await import("../../../../workflow-events/lambdas/dashboard-errors-widget/index.js");
 
       await handler({});
 
@@ -468,14 +450,8 @@
     it("should query with MAYBEUNRECOVERABLE status when provided", async () => {
       ddbMock.on(QueryCommand).resolves({ Items: [] });
 
-<<<<<<< HEAD
-      const { handler } = await import(
-        "../../../../workflow-events/lambdas/dashboard-errors-widget/index.js"
-      );
-=======
-      const { handler } =
-        await import("../../../../workflow-events/lambdas/dashboard-errors-widget/index.js");
->>>>>>> 05b8a4d1
+      const { handler } =
+        await import("../../../../workflow-events/lambdas/dashboard-errors-widget/index.js");
 
       await handler({ status: "MAYBEUNRECOVERABLE" });
 
@@ -488,14 +464,8 @@
     it("should use status with errorType filter on GS3", async () => {
       ddbMock.on(QueryCommand).resolves({ Items: [] });
 
-<<<<<<< HEAD
-      const { handler } = await import(
-        "../../../../workflow-events/lambdas/dashboard-errors-widget/index.js"
-      );
-=======
-      const { handler } =
-        await import("../../../../workflow-events/lambdas/dashboard-errors-widget/index.js");
->>>>>>> 05b8a4d1
+      const { handler } =
+        await import("../../../../workflow-events/lambdas/dashboard-errors-widget/index.js");
 
       await handler({ errorType: "SV", status: "MAYBEUNRECOVERABLE" });
 
@@ -695,14 +665,8 @@
         LastEvaluatedKey: createMockLastEvaluatedKey(),
       });
 
-<<<<<<< HEAD
-      const { handler } = await import(
-        "../../../../workflow-events/lambdas/dashboard-errors-widget/index.js"
-      );
-=======
-      const { handler } =
-        await import("../../../../workflow-events/lambdas/dashboard-errors-widget/index.js");
->>>>>>> 05b8a4d1
+      const { handler } =
+        await import("../../../../workflow-events/lambdas/dashboard-errors-widget/index.js");
 
       const result = await handler({ status: "MAYBEUNRECOVERABLE" });
 
