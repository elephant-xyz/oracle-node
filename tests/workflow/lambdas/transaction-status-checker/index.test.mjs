--- conflicted
+++ resolved
@@ -115,11 +115,7 @@
 
       await handler(event);
 
-<<<<<<< HEAD
       // Verify checkTransactionStatus was called once (single check, no retries)
-=======
-      // Verify checkTransactionStatus was called once (no retries)
->>>>>>> 00fdb5b9
       expect(mockCheckTransactionStatus).toHaveBeenCalledTimes(1);
       expect(mockCheckTransactionStatus).toHaveBeenCalledWith({
         transactionHashes: "0xabc123",
@@ -134,26 +130,17 @@
       );
     });
 
-<<<<<<< HEAD
     it("should fail with error code 60004 when transaction is pending", async () => {
       mockCheckTransactionStatus.mockResolvedValue([{ status: "pending" }]);
 
       const { handler } = await import(
         "../../../../workflow/lambdas/transaction-status-checker/index.mjs"
       );
-=======
-    it("should fail immediately when transaction is pending (no retries)", async () => {
-      mockCheckTransactionStatus.mockResolvedValue([{ status: "pending" }]);
-
-      const { handler } =
-        await import("../../../../workflow/lambdas/transaction-status-checker/index.mjs");
->>>>>>> 00fdb5b9
 
       const event = createSqsEvent("task-token-pending", "0xabc123");
 
       await handler(event);
 
-<<<<<<< HEAD
       // Verify single check (no retries in Lambda - Step Function handles retries)
       expect(mockCheckTransactionStatus).toHaveBeenCalledTimes(1);
 
@@ -163,15 +150,6 @@
         expect.objectContaining({
           error: expect.stringContaining("TRANSACTION_PENDING:"),
           transactionHash: "0xabc123",
-=======
-      // Verify checkTransactionStatus was called only once (no retries)
-      expect(mockCheckTransactionStatus).toHaveBeenCalledTimes(1);
-
-      // Verify task failure was sent with TRANSACTION_PENDING prefix
-      expect(mockExecuteWithTaskToken).toHaveBeenCalledWith(
-        expect.objectContaining({
-          taskToken: "task-token-pending",
->>>>>>> 00fdb5b9
         }),
       );
 
@@ -185,13 +163,8 @@
       );
     });
 
-<<<<<<< HEAD
-    it("should fail with error code 60005 when transaction is not found (dropped)", async () => {
+    it("should fail with error code 60005 when transaction is not found", async () => {
       mockCheckTransactionStatus.mockResolvedValue([]); // Empty result = not found
-=======
-    it("should fail immediately when transaction is dropped (no resubmission)", async () => {
-      mockCheckTransactionStatus.mockResolvedValue([]); // Empty result = dropped
->>>>>>> 00fdb5b9
 
       const transactionItems = [
         { dataGroupLabel: "County", dataGroupCid: "bafkrei123" },
@@ -202,46 +175,30 @@
       );
 
       const event = createSqsEvent(
-        "task-token-dropped",
+        "task-token-not-found",
         "0xabc123",
         transactionItems,
       );
 
       await handler(event);
 
-<<<<<<< HEAD
       // Verify single check (no retries)
       expect(mockCheckTransactionStatus).toHaveBeenCalledTimes(1);
 
       // Verify task failure was sent with error code 60005
       expect(mockCreateWorkflowError).toHaveBeenCalledWith(
         "60005",
-=======
-      // Verify checkTransactionStatus was called only once (no retries)
-      expect(mockCheckTransactionStatus).toHaveBeenCalledTimes(1);
-
-      // Verify task failure was sent via shared layer (transaction dropped)
-      expect(mockExecuteWithTaskToken).toHaveBeenCalledWith(
->>>>>>> 00fdb5b9
         expect.objectContaining({
           error: expect.stringContaining("TRANSACTION_NOT_FOUND:"),
           transactionHash: "0xabc123",
         }),
       );
 
-<<<<<<< HEAD
       // Verify NO SQS resubmission (Step Function handles resubmission)
       expect(sqsMock.calls()).toHaveLength(0);
     });
 
     it("should fail with error code 60003 when transaction failed on chain", async () => {
-=======
-      // Verify NO SQS resubmission (removed resubmission logic)
-      expect(sqsMock.calls()).toHaveLength(0);
-    });
-
-    it("should handle failed transaction status", async () => {
->>>>>>> 00fdb5b9
       mockCheckTransactionStatus.mockResolvedValue([
         { status: "failed", blockNumber: 12345 },
       ]);
@@ -254,11 +211,7 @@
 
       await handler(event);
 
-<<<<<<< HEAD
       // Verify single check (no retries)
-=======
-      // Verify checkTransactionStatus was called only once (no retries)
->>>>>>> 00fdb5b9
       expect(mockCheckTransactionStatus).toHaveBeenCalledTimes(1);
 
       // Verify task failure was sent with error code 60003
@@ -295,26 +248,17 @@
       );
     });
 
-<<<<<<< HEAD
     it("should fail with error code 60006 when checkTransactionStatus throws an error", async () => {
       mockCheckTransactionStatus.mockRejectedValue(new Error("RPC error"));
 
       const { handler } = await import(
         "../../../../workflow/lambdas/transaction-status-checker/index.mjs"
       );
-=======
-    it("should fail immediately when checkTransactionStatus throws an error", async () => {
-      mockCheckTransactionStatus.mockRejectedValue(new Error("RPC error"));
-
-      const { handler } =
-        await import("../../../../workflow/lambdas/transaction-status-checker/index.mjs");
->>>>>>> 00fdb5b9
 
       const event = createSqsEvent("task-token-error", "0xabc123");
 
       await handler(event);
 
-<<<<<<< HEAD
       // Verify single check (no retries)
       expect(mockCheckTransactionStatus).toHaveBeenCalledTimes(1);
 
@@ -332,33 +276,6 @@
 
       const { handler } = await import(
         "../../../../workflow/lambdas/transaction-status-checker/index.mjs"
-=======
-      // Verify checkTransactionStatus was called only once (no retries)
-      expect(mockCheckTransactionStatus).toHaveBeenCalledTimes(1);
-
-      // Verify task failure was sent via shared layer
-      expect(mockExecuteWithTaskToken).toHaveBeenCalledWith(
-        expect.objectContaining({
-          taskToken: "task-token-error",
-        }),
-      );
-    });
-
-    it("should emit FAILED event when transaction is not found", async () => {
-      mockCheckTransactionStatus.mockResolvedValue([]); // Empty result = not found
-
-      const transactionItems = [
-        { dataGroupLabel: "County", dataGroupCid: "bafkrei123" },
-      ];
-
-      const { handler } =
-        await import("../../../../workflow/lambdas/transaction-status-checker/index.mjs");
-
-      const event = createSqsEvent(
-        "task-token-not-found-event",
-        "0xabc123",
-        transactionItems,
->>>>>>> 00fdb5b9
       );
 
       const event = createSqsEvent("task-token-not-found-prefix", "0xabc123");
@@ -374,58 +291,19 @@
       );
     });
 
-<<<<<<< HEAD
     it("should include TRANSACTION_PENDING prefix in error message when pending", async () => {
       mockCheckTransactionStatus.mockResolvedValue([{ status: "pending" }]);
-=======
-    it("should include TRANSACTION_NOT_FOUND prefix in error message when not found", async () => {
-      mockCheckTransactionStatus.mockResolvedValue([]); // Empty result = not found
->>>>>>> 00fdb5b9
-
-      const { handler } = await import(
-        "../../../../workflow/lambdas/transaction-status-checker/index.mjs"
-      );
-
-<<<<<<< HEAD
+
+      const { handler } = await import(
+        "../../../../workflow/lambdas/transaction-status-checker/index.mjs"
+      );
+
       const event = createSqsEvent("task-token-pending-prefix", "0xabc123");
 
       await handler(event);
 
       expect(mockCreateWorkflowError).toHaveBeenCalledWith(
         "60004",
-        expect.objectContaining({
-          error: expect.stringContaining("TRANSACTION_PENDING:"),
-=======
-      const event = createSqsEvent("task-token-not-found-prefix", "0xabc123");
-
-      await handler(event);
-
-      // Verify the error includes TRANSACTION_NOT_FOUND prefix
-      expect(mockCreateWorkflowError).toHaveBeenCalledWith(
-        "60003",
-        expect.objectContaining({
-          error: expect.stringContaining("TRANSACTION_NOT_FOUND:"),
->>>>>>> 00fdb5b9
-          transactionHash: "0xabc123",
-        }),
-      );
-    });
-
-<<<<<<< HEAD
-=======
-    it("should include TRANSACTION_PENDING prefix in error message when pending", async () => {
-      mockCheckTransactionStatus.mockResolvedValue([{ status: "pending" }]);
-
-      const { handler } =
-        await import("../../../../workflow/lambdas/transaction-status-checker/index.mjs");
-
-      const event = createSqsEvent("task-token-pending-prefix", "0xabc123");
-
-      await handler(event);
-
-      // Verify the error includes TRANSACTION_PENDING prefix
-      expect(mockCreateWorkflowError).toHaveBeenCalledWith(
-        "60003",
         expect.objectContaining({
           error: expect.stringContaining("TRANSACTION_PENDING:"),
           transactionHash: "0xabc123",
@@ -433,22 +311,19 @@
       );
     });
 
->>>>>>> 00fdb5b9
     it("should include TRANSACTION_FAILED prefix in error message when failed on chain", async () => {
       mockCheckTransactionStatus.mockResolvedValue([
         { status: "failed", blockNumber: 12345 },
       ]);
-<<<<<<< HEAD
-=======
-
-      const { handler } =
-        await import("../../../../workflow/lambdas/transaction-status-checker/index.mjs");
+
+      const { handler } = await import(
+        "../../../../workflow/lambdas/transaction-status-checker/index.mjs"
+      );
 
       const event = createSqsEvent("task-token-failed-prefix", "0xabc123");
 
       await handler(event);
 
-      // Verify the error includes TRANSACTION_FAILED prefix
       expect(mockCreateWorkflowError).toHaveBeenCalledWith(
         "60003",
         expect.objectContaining({
@@ -459,62 +334,14 @@
     });
   });
 
-  describe("Configuration validation", () => {
-    it("should fail when RPC URL is missing", async () => {
-      delete process.env.ELEPHANT_RPC_URL;
->>>>>>> 00fdb5b9
-
-      const { handler } = await import(
-        "../../../../workflow/lambdas/transaction-status-checker/index.mjs"
-      );
-
-<<<<<<< HEAD
-      const event = createSqsEvent("task-token-failed-prefix", "0xabc123");
-
-      await handler(event);
-
-      expect(mockCreateWorkflowError).toHaveBeenCalledWith(
-        "60003",
-        expect.objectContaining({
-          error: expect.stringContaining("TRANSACTION_FAILED:"),
-          transactionHash: "0xabc123",
-=======
-      const event = createSqsEvent("task-token-no-rpc", "0xabc123");
-
-      await handler(event);
-
-      // Verify task failure was sent via shared layer
-      expect(mockExecuteWithTaskToken).toHaveBeenCalledWith(
-        expect.objectContaining({
-          taskToken: "task-token-no-rpc",
-        }),
-      );
-
-      // Verify error includes GENERAL_ERROR prefix
-      expect(mockCreateWorkflowError).toHaveBeenCalledWith(
-        "60003",
-        expect.objectContaining({
-          error: expect.stringContaining("GENERAL_ERROR:"),
->>>>>>> 00fdb5b9
-        }),
-      );
-    });
-  });
-
-<<<<<<< HEAD
   describe("Configuration validation", () => {
     it("should fail with error code 60006 when RPC URL is missing", async () => {
       delete process.env.ELEPHANT_RPC_URL;
-=======
-    it("should fail immediately when transaction is dropped (no resubmit queue needed)", async () => {
-      mockCheckTransactionStatus.mockResolvedValue([]); // Dropped transaction
->>>>>>> 00fdb5b9
-
-      const { handler } = await import(
-        "../../../../workflow/lambdas/transaction-status-checker/index.mjs"
-      );
-
-<<<<<<< HEAD
+
+      const { handler } = await import(
+        "../../../../workflow/lambdas/transaction-status-checker/index.mjs"
+      );
+
       const event = createSqsEvent("task-token-no-rpc", "0xabc123");
 
       await handler(event);
@@ -531,68 +358,36 @@
         "60006",
         expect.objectContaining({
           error: expect.stringContaining("GENERAL_ERROR:"),
-=======
-      const event = createSqsEvent("task-token-no-queue", "0xabc123");
-
-      await handler(event);
-
-      // Verify checkTransactionStatus was called only once (no retries)
+        }),
+      );
+    });
+  });
+
+  describe("Error handling", () => {
+    it("should fail with error code 60006 when checkTransactionStatus throws an error", async () => {
+      mockCheckTransactionStatus.mockRejectedValue(new Error("Network error"));
+
+      const { handler } = await import(
+        "../../../../workflow/lambdas/transaction-status-checker/index.mjs"
+      );
+
+      const event = createSqsEvent("task-token-network-error", "0xabc123");
+
+      await handler(event);
+
+      // Verify single check (no retries)
       expect(mockCheckTransactionStatus).toHaveBeenCalledTimes(1);
-
-      // Should NOT have called SQS (no resubmission logic)
-      expect(sqsMock.calls()).toHaveLength(0);
 
       // Verify task failure was sent
       expect(mockExecuteWithTaskToken).toHaveBeenCalledWith(
         expect.objectContaining({
-          taskToken: "task-token-no-queue",
->>>>>>> 00fdb5b9
-        }),
-      );
-    });
-  });
-
-  describe("Error handling", () => {
-<<<<<<< HEAD
-    it("should fail with error code 60006 when checkTransactionStatus throws an error", async () => {
-      mockCheckTransactionStatus.mockRejectedValue(new Error("Network error"));
-
-      const { handler } = await import(
-        "../../../../workflow/lambdas/transaction-status-checker/index.mjs"
-      );
-=======
-    it("should fail immediately when checkTransactionStatus throws an error", async () => {
-      mockCheckTransactionStatus.mockRejectedValue(new Error("Network error"));
-
-      const { handler } =
-        await import("../../../../workflow/lambdas/transaction-status-checker/index.mjs");
->>>>>>> 00fdb5b9
-
-      const event = createSqsEvent("task-token-network-error", "0xabc123");
-
-      await handler(event);
-
-<<<<<<< HEAD
-      // Verify single check (no retries)
-=======
-      // Verify checkTransactionStatus was called only once (no retries)
->>>>>>> 00fdb5b9
-      expect(mockCheckTransactionStatus).toHaveBeenCalledTimes(1);
-
-      // Verify task failure was sent
-      expect(mockExecuteWithTaskToken).toHaveBeenCalledWith(
-        expect.objectContaining({
           taskToken: "task-token-network-error",
         }),
       );
 
       // Verify GENERAL_ERROR prefix in error message
       expect(mockCreateWorkflowError).toHaveBeenCalledWith(
-<<<<<<< HEAD
         "60006",
-=======
-        "60003",
->>>>>>> 00fdb5b9
         expect.objectContaining({
           error: expect.stringContaining("GENERAL_ERROR:"),
         }),
@@ -743,14 +538,14 @@
       );
     });
 
-    it("should handle 'dropped' status from CLI", async () => {
-      mockCheckTransactionStatus.mockResolvedValue([{ status: "dropped" }]);
-
-      const { handler } = await import(
-        "../../../../workflow/lambdas/transaction-status-checker/index.mjs"
-      );
-
-      const event = createSqsEvent("task-token-status-dropped", "0xabc123");
+    it("should handle unknown status as not_found", async () => {
+      mockCheckTransactionStatus.mockResolvedValue([{ status: "unknown_status" }]);
+
+      const { handler } = await import(
+        "../../../../workflow/lambdas/transaction-status-checker/index.mjs"
+      );
+
+      const event = createSqsEvent("task-token-status-unknown", "0xabc123");
 
       await handler(event);
 
