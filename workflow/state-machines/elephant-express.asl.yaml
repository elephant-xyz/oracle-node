--- conflicted
+++ resolved
@@ -103,7 +103,6 @@
       output_s3_uri.$: $.head.expectedOutputUri
       prepareSkipped: true
     ResultPath: $.prepare
-<<<<<<< HEAD
     Next: EmitBypassPrepareSucceeded
 
   EmitBypassPrepareSucceeded:
@@ -120,11 +119,11 @@
             phase: Prepare
             step: Prepare
     ResultPath: $.eventResult
-    Next: Postprocess
-    Catch:
-      - ErrorEquals: [States.ALL]
-        ResultPath: $.eventError
-        Next: Postprocess
+    Next: GenerateExecutionId
+    Catch:
+      - ErrorEquals: [States.ALL]
+        ResultPath: $.eventError
+        Next: GenerateExecutionId
 
   EmitPrepareScheduled:
     Type: Task
@@ -159,9 +158,6 @@
       - ErrorEquals: [Sqs.QueueDoesNotExistException]
         ResultPath: $.prepareError
         Next: EmitPrepareQueueNotFound
-=======
-    Next: GenerateExecutionId
->>>>>>> 192869fe
 
   Prepare:
     Type: Task
@@ -182,84 +178,7 @@
       taskToken.$: $.taskToken
       prepareSkipped: false
     ResultPath: $.prepare
-<<<<<<< HEAD
     Next: ReportPrepareLambdaSuccess
-    Catch:
-      - ErrorEquals: [States.Timeout]
-        ResultPath: $.prepareError
-        Next: EmitPrepareFailed
-      - ErrorEquals: [States.ALL]
-        ResultPath: $.prepareError
-        Next: EmitPrepareFailed
-
-  EmitPrepareQueueNotFound:
-    Type: Task
-    Resource: arn:aws:states:::events:putEvents.waitForTaskToken
-    Comment: "Emit FAILED event with taskToken when queue not found. Waits for external retry (e.g., after queue is created)."
-    Parameters:
-      Entries:
-        - Source: elephant.workflow
-          DetailType: WorkflowEvent
-          Detail:
-            executionId.$: $$.Execution.Id
-            county.$: $.pre.county_name
-            status: FAILED
-            phase: Prepare
-            step: Prepare
-            taskToken.$: $$.Task.Token
-            errors:
-              - code: "01001"
-                details.$: $.prepareError
-    ResultPath: $.queueNotFoundResult
-    Next: GetPrepareQueueUrl
-    Catch:
-      - ErrorEquals: [States.ALL]
-        ResultPath: $.error
-        Next: RecordPrepareFailureMetric
-
-  ReportPrepareLambdaSuccess:
-    Type: Task
-    Resource: arn:aws:states:::events:putEvents
-    Parameters:
-      Entries:
-        - Source: elephant.workflow
-          DetailType: WorkflowEvent
-          Detail:
-            executionId.$: $$.Execution.Id
-            county.$: $.prepare.county
-            status: SUCCEEDED
-            phase: Prepare
-            step: Prepare
-            taskToken.$: $.prepare.taskToken
-    ResultPath: $.eventResult
-    Next: Postprocess
-    Catch:
-      - ErrorEquals: [States.ALL]
-        ResultPath: $.eventError
-        Next: Postprocess
-
-  EmitPrepareFailed:
-    Type: Task
-    Resource: arn:aws:states:::events:putEvents.waitForTaskToken
-    Comment: "Emit FAILED event with NEW taskToken. Waits for external sendTaskSuccess to resume, then loops back to Prepare."
-    Parameters:
-      Entries:
-        - Source: elephant.workflow
-          DetailType: WorkflowEvent
-          Detail:
-            executionId.$: $$.Execution.Id
-            county.$: $.pre.county_name
-            status: FAILED
-            phase: Prepare
-            step: Prepare
-            taskToken.$: $$.Task.Token
-            errors:
-              - code: "01002"
-                details.$: $.prepareError
-    ResultPath: $.failedResult
-    Next: Prepare
-=======
-    Next: GenerateExecutionId
     Retry:
       - ErrorEquals:
           [
@@ -270,7 +189,80 @@
         IntervalSeconds: 5
         MaxAttempts: 3
         BackoffRate: 2
->>>>>>> 192869fe
+    Catch:
+      - ErrorEquals: [States.Timeout]
+        ResultPath: $.prepareError
+        Next: EmitPrepareFailed
+      - ErrorEquals: [States.ALL]
+        ResultPath: $.prepareError
+        Next: EmitPrepareFailed
+
+  EmitPrepareQueueNotFound:
+    Type: Task
+    Resource: arn:aws:states:::events:putEvents.waitForTaskToken
+    Comment: "Emit FAILED event with taskToken when queue not found. Waits for external retry (e.g., after queue is created)."
+    Parameters:
+      Entries:
+        - Source: elephant.workflow
+          DetailType: WorkflowEvent
+          Detail:
+            executionId.$: $$.Execution.Id
+            county.$: $.pre.county_name
+            status: FAILED
+            phase: Prepare
+            step: Prepare
+            taskToken.$: $$.Task.Token
+            errors:
+              - code: "01001"
+                details.$: $.prepareError
+    ResultPath: $.queueNotFoundResult
+    Next: GetPrepareQueueUrl
+    Catch:
+      - ErrorEquals: [States.ALL]
+        ResultPath: $.error
+        Next: RecordPrepareFailureMetric
+
+  ReportPrepareLambdaSuccess:
+    Type: Task
+    Resource: arn:aws:states:::events:putEvents
+    Parameters:
+      Entries:
+        - Source: elephant.workflow
+          DetailType: WorkflowEvent
+          Detail:
+            executionId.$: $$.Execution.Id
+            county.$: $.prepare.county
+            status: SUCCEEDED
+            phase: Prepare
+            step: Prepare
+            taskToken.$: $.prepare.taskToken
+    ResultPath: $.eventResult
+    Next: GenerateExecutionId
+    Catch:
+      - ErrorEquals: [States.ALL]
+        ResultPath: $.eventError
+        Next: GenerateExecutionId
+
+  EmitPrepareFailed:
+    Type: Task
+    Resource: arn:aws:states:::events:putEvents.waitForTaskToken
+    Comment: "Emit FAILED event with NEW taskToken. Waits for external sendTaskSuccess to resume, then loops back to Prepare."
+    Parameters:
+      Entries:
+        - Source: elephant.workflow
+          DetailType: WorkflowEvent
+          Detail:
+            executionId.$: $$.Execution.Id
+            county.$: $.pre.county_name
+            status: FAILED
+            phase: Prepare
+            step: Prepare
+            taskToken.$: $$.Task.Token
+            errors:
+              - code: "01002"
+                details.$: $.prepareError
+    ResultPath: $.failedResult
+    Next: Prepare
     Catch:
       - ErrorEquals: [States.ALL]
         ResultPath: $.error
