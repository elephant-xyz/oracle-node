Comment: Elephant Express workflow. Triggered by Starter Lambda with one SQS message payload.
StartAt: Preprocess
States:
  Preprocess:
    Type: Task
    Resource: arn:aws:states:::lambda:invoke
    Parameters:
      FunctionName: ${WorkflowPreProcessorFunction}
      Payload.$: $.message
    ResultSelector:
      county_prep_input_s3_uri.$: $.Payload.county_prep_input_s3_uri
      output_prefix.$: $.Payload.output_prefix
      seed_output_s3_uri.$: $.Payload.seed_output_s3_uri
      county_name.$: $.Payload.county_name
      county_key.$: $.Payload.county_key
    ResultPath: $.pre
    Next: BuildRepairParamName
    Retry:
      - ErrorEquals:
          [
            Lambda.ServiceException,
            Lambda.AWSLambdaException,
            Lambda.SdkClientException,
          ]
        IntervalSeconds: 2
        MaxAttempts: 2
        BackoffRate: 2
    Catch:
      - ErrorEquals: [States.ALL]
        ResultPath: $.preprocessError
        Next: WaitForPreprocessResolution

  WaitForPreprocessResolution:
    Type: Task
    Resource: arn:aws:states:::events:putEvents.waitForTaskToken
    Comment: "Emit FAILED event for Preprocess and wait for external resolution"
    HeartbeatSeconds: 2592000 # 30 days
    Parameters:
      Entries:
        - Source: elephant.workflow
          DetailType: WorkflowEvent
          Detail:
            executionId.$: $$.Execution.Id
            county: "unknown"
            status: FAILED
            phase: Preprocess
            step: Preprocess
            taskToken.$: $$.Task.Token
            errors:
              - code: "00001"
                details:
                  error.$: States.JsonToString($.preprocessError)
    ResultPath: $.resolutionResult
    Next: Preprocess
    Catch:
      - ErrorEquals: [States.ALL]
        Comment: "EventBridge emit failed - stay parked and wait again"
        ResultPath: $.preprocessError
        Next: WaitForPreprocessResolution

  BuildRepairParamName:
    Type: Pass
    Parameters:
      repairParam.$: States.Format('/${StackName}/repair/{}', $.pre.county_key)
    ResultPath: $.repair
    Next: GetCountyRepairFlag

  GetCountyRepairFlag:
    Type: Task
    Resource: arn:aws:states:::aws-sdk:ssm:getParameter
    Parameters:
      Name.$: $.repair.repairParam
      WithDecryption: false
    ResultPath: $.countyRepair
    Next: ShouldAttemptSkip
    Catch:
      - ErrorEquals: [States.ALL]
        ResultPath: $.countyRepair
        Next: DefaultRepairTrue

  DefaultRepairTrue:
    Type: Pass
    Parameters:
      Parameter:
        Value: "true"
    ResultPath: $.countyRepair
    Next: ShouldAttemptSkip

  ShouldAttemptSkip:
    Type: Choice
    Choices:
      - Variable: $.countyRepair.Parameter.Value
        StringEquals: "true"
        Next: BuildHeadParams
    Default: EmitPrepareScheduled

  BuildHeadParams:
    Type: Pass
    QueryLanguage: JSONata
    Comment: "Parse pre.output_prefix (s3://bucket/prefix) to derive bucket, key (prefix/output.zip), and expectedOutputUri"
    Output: >-
      {%
        {
          "head": {
            "bucket": $split($split($states.input.pre.output_prefix, "s3://")[1], "/")[0],
            "key": $substringAfter($states.input.pre.output_prefix, "s3://" & $split($split($states.input.pre.output_prefix, "s3://")[1], "/")[0] & "/") & '/output.zip',
            "expectedOutputUri": $states.input.pre.output_prefix & '/output.zip'
          },
          "message": $states.input.message,
          "pre": $states.input.pre
        }
      %}
    Next: HeadOutputZip

  HeadOutputZip:
    Type: Task
    Resource: arn:aws:states:::aws-sdk:s3:headObject
    Parameters:
      Bucket.$: $.head.bucket
      Key.$: $.head.key
    ResultPath: $.headResult
    Next: BypassPrepare
    Catch:
      - ErrorEquals: [States.ALL]
        ResultPath: $.headError
        Next: EmitPrepareScheduled

  BypassPrepare:
    Type: Pass
    Parameters:
      output_s3_uri.$: $.head.expectedOutputUri
      prepareSkipped: true
    ResultPath: $.prepare
    Next: EmitBypassPrepareSucceeded

  EmitBypassPrepareSucceeded:
    Type: Task
    Resource: arn:aws:states:::events:putEvents
    Parameters:
      Entries:
        - Source: elephant.workflow
          DetailType: WorkflowEvent
          Detail:
            executionId.$: $$.Execution.Id
            county.$: $.pre.county_name
            status: SUCCEEDED
            phase: Prepare
            step: Prepare
    ResultPath: $.eventResult
    Next: GenerateExecutionId
    Catch:
      - ErrorEquals: [States.ALL]
        ResultPath: $.eventError
        Next: GenerateExecutionId

  EmitPrepareScheduled:
    Type: Task
    Resource: arn:aws:states:::events:putEvents
    Parameters:
      Entries:
        - Source: elephant.workflow
          DetailType: WorkflowEvent
          Detail:
            executionId.$: $$.Execution.Id
            county.$: $.pre.county_name
            status: SCHEDULED
            phase: Prepare
            step: Prepare
    ResultPath: $.eventResult
    Next: GetPrepareQueueUrl
    Catch:
      - ErrorEquals: [States.ALL]
        ResultPath: $.eventError
        Next: GetPrepareQueueUrl

  GetPrepareQueueUrl:
    Type: Task
    Resource: arn:aws:states:::aws-sdk:sqs:getQueueUrl
    QueryLanguage: JSONata
    Comment: "Get queue URL by name (lowercase). Throws Sqs.QueueDoesNotExistException if queue not found."
    Arguments:
      QueueName: "{% '${StackName}-prepare-queue-' & $lowercase($states.input.pre.county_name) %}"
    Output: "{% $merge([$states.input, { 'queue': $states.result }]) %}"
    Next: Prepare
    Catch:
      - ErrorEquals: [Sqs.QueueDoesNotExistException]
        Output: "{% $merge([$states.input, { 'prepareError': $states.errorOutput }]) %}"
        Next: EmitPrepareQueueNotFound

  Prepare:
    Type: Task
    Resource: arn:aws:states:::sqs:sendMessage.waitForTaskToken
    TimeoutSeconds: 900
    Comment: "Timeout matches Lambda timeout (15 min). If Lambda times out, Catch handles it."
    Parameters:
      QueueUrl.$: $.queue.QueueUrl
      MessageBody:
        taskToken.$: $$.Task.Token
        executionId.$: $$.Execution.Id
        input_s3_uri.$: $.pre.county_prep_input_s3_uri
        output_s3_uri_prefix.$: $.pre.output_prefix
        browser: true
        county.$: $.pre.county_name
    ResultSelector:
      output_s3_uri.$: $.output_s3_uri
      county.$: $.county
      taskToken.$: $.taskToken
      prepareSkipped: false
    ResultPath: $.prepare
    Next: ReportPrepareLambdaSuccess
    Retry:
      - ErrorEquals:
          [
            Lambda.ServiceException,
            Lambda.AWSLambdaException,
            Lambda.SdkClientException,
          ]
        IntervalSeconds: 5
        MaxAttempts: 3
        BackoffRate: 2
    Catch:
      - ErrorEquals: [States.Timeout]
        ResultPath: $.prepareError
        Next: EmitPrepareFailed
      - ErrorEquals: [States.ALL]
        ResultPath: $.prepareError
        Next: EmitPrepareFailed

  EmitPrepareQueueNotFound:
    Type: Task
    Resource: arn:aws:states:::events:putEvents.waitForTaskToken
    Comment: "Emit FAILED event with taskToken when queue not found. Waits for external retry (e.g., after queue is created)."
    HeartbeatSeconds: 2592000 # 30 days
    Parameters:
      Entries:
        - Source: elephant.workflow
          DetailType: WorkflowEvent
          Detail:
            executionId.$: $$.Execution.Id
            county.$: $.pre.county_name
            status: FAILED
            phase: Prepare
            step: Prepare
            taskToken.$: $$.Task.Token
            errors:
              - code: "01001"
                details.$: $.prepareError
    ResultPath: $.queueNotFoundResult
    Next: GetPrepareQueueUrl
    Catch:
      - ErrorEquals: [States.ALL]
        Comment: "EventBridge emit failed - stay parked and wait again"
        ResultPath: $.error
        Next: EmitPrepareQueueNotFound

  ReportPrepareLambdaSuccess:
    Type: Task
    Resource: arn:aws:states:::events:putEvents
    Parameters:
      Entries:
        - Source: elephant.workflow
          DetailType: WorkflowEvent
          Detail:
            executionId.$: $$.Execution.Id
            county.$: $.prepare.county
            status: SUCCEEDED
            phase: Prepare
            step: Prepare
            taskToken.$: $.prepare.taskToken
    ResultPath: $.eventResult
    Next: GenerateExecutionId
    Catch:
      - ErrorEquals: [States.ALL]
        ResultPath: $.eventError
        Next: GenerateExecutionId

  EmitPrepareFailed:
    Type: Task
    Resource: arn:aws:states:::events:putEvents.waitForTaskToken
    QueryLanguage: JSONata
    Comment: "Emit FAILED event with actual error code from Lambda. Waits for external sendTaskSuccess to resume."
    HeartbeatSeconds: 2592000 # 30 days
    Arguments:
      Entries:
        - Source: elephant.workflow
          DetailType: WorkflowEvent
          Detail:
            executionId: "{% $states.context.Execution.Id %}"
            county: "{% $states.input.pre.county_name %}"
            status: FAILED
            phase: Prepare
            step: Prepare
            taskToken: "{% $states.context.Task.Token %}"
            errors:
              - code: "{% $states.input.prepareError.Error %}"
                details:
                  cause: "{% $states.input.prepareError.Cause %}"
    Output: "{% $merge([$states.input, { 'failedResult': $states.result }]) %}"
    Next: Prepare
    Catch:
      - ErrorEquals: [States.ALL]
        Comment: "EventBridge emit failed - stay parked and wait again"
        Output: "{% $merge([$states.input, { 'error': $states.errorOutput }]) %}"
        Next: EmitPrepareFailed

  # === GRANULAR POSTPROCESS STEPS ===

  GenerateExecutionId:
    Type: Pass
    QueryLanguage: JSONata
    Comment: "Generate unique execution ID and prepare context for granular steps"
    Output: >-
      {%
        $merge([$states.input, {
          "executionId": $states.context.Execution.Name,
          "outputPrefix": $states.input.pre.output_prefix
        }])
      %}
    Next: EmitTransformScheduled

  # === TRANSFORM STEP ===

  EmitTransformScheduled:
    Type: Task
    Resource: arn:aws:states:::events:putEvents
    Comment: "Emit SCHEDULED event for Transform step"
    Parameters:
      Entries:
        - Source: elephant.workflow
          DetailType: WorkflowEvent
          Detail:
            executionId.$: $.executionId
            county.$: $.pre.county_name
            status: SCHEDULED
            phase: Transform
            step: Transform
    ResultPath: $.eventResult
    Next: Transform
    Catch:
      - ErrorEquals: [States.ALL]
        ResultPath: $.eventError
        Next: Transform

  Transform:
    Type: Task
    Resource: arn:aws:states:::sqs:sendMessage.waitForTaskToken
    Comment: "Run Transform step via SQS + Lambda worker with task token callback"
    Parameters:
      QueueUrl: ${TransformQueueUrl}
      MessageBody:
        taskToken.$: $$.Task.Token
        input:
          inputS3Uri.$: $.prepare.output_s3_uri
          county.$: $.pre.county_name
          outputPrefix.$: $.outputPrefix
          executionId.$: $.executionId
    ResultSelector:
      transformedOutputS3Uri.$: $.transformedOutputS3Uri
      county.$: $.county
      executionId.$: $.executionId
    ResultPath: $.transform
    Next: EmitTransformSucceeded
    Retry:
      - ErrorEquals: [States.Timeout]
        IntervalSeconds: 5
        MaxAttempts: 2
        BackoffRate: 2
    Catch:
      - ErrorEquals: [ScriptsFailedError]
        Comment: "Transform scripts failed - park for resolution"
        ResultPath: $.transformError
        Next: WaitForTransformResolution
      - ErrorEquals: [States.ALL]
        ResultPath: $.transformError
        Next: WaitForTransformResolution

  EmitTransformSucceeded:
    Type: Task
    Resource: arn:aws:states:::events:putEvents
    Comment: "Emit SUCCEEDED event for Transform step"
    Parameters:
      Entries:
        - Source: elephant.workflow
          DetailType: WorkflowEvent
          Detail:
            executionId.$: $.executionId
            county.$: $.pre.county_name
            status: SUCCEEDED
            phase: Transform
            step: Transform
    ResultPath: $.eventResult
    Next: EmitSvlScheduled
    Catch:
      - ErrorEquals: [States.ALL]
        ResultPath: $.eventError
        Next: EmitSvlScheduled

  WaitForTransformResolution:
    Type: Task
    Resource: arn:aws:states:::events:putEvents.waitForTaskToken
    QueryLanguage: JSONata
    Comment: "Emit FAILED event and wait for external resolution - retry target is Transform"
    HeartbeatSeconds: 2592000 # 30 days
    Arguments:
      Entries:
        - Source: elephant.workflow
          DetailType: WorkflowEvent
          Detail:
            executionId: "{% $states.input.executionId %}"
            county: "{% $states.input.pre.county_name %}"
            status: FAILED
            phase: Transform
            step: Transform
            taskToken: "{% $states.context.Task.Token %}"
            errors:
              - code: "{% '20' & $states.input.pre.county_name %}"
                details:
                  error: "{% $string($states.input.transformError) %}"
    Output: "{% $states.input %}"
    Next: Transform
    Catch:
      - ErrorEquals: [States.ALL]
        Comment: "Resolution failed - stay parked and wait again"
        Output: "{% $states.input %}"
        Next: WaitForTransformResolution

  # === SVL (Schema Validation Layer) STEP ===

  EmitSvlScheduled:
    Type: Task
    Resource: arn:aws:states:::events:putEvents
    Comment: "Emit SCHEDULED event for SVL step"
    Parameters:
      Entries:
        - Source: elephant.workflow
          DetailType: WorkflowEvent
          Detail:
            executionId.$: $.executionId
            county.$: $.pre.county_name
            status: SCHEDULED
            phase: SVL
            step: SVL
    ResultPath: $.eventResult
    Next: SVL
    Catch:
      - ErrorEquals: [States.ALL]
        ResultPath: $.eventError
        Next: SVL

  SVL:
    Type: Task
    Resource: arn:aws:states:::sqs:sendMessage.waitForTaskToken
    Comment: "Run Schema Validation Layer via SQS + Lambda worker"
    Parameters:
      QueueUrl: ${SvlQueueUrl}
      MessageBody:
        taskToken.$: $$.Task.Token
        input:
          transformedOutputS3Uri.$: $.transform.transformedOutputS3Uri
          county.$: $.pre.county_name
          outputPrefix.$: $.outputPrefix
          executionId.$: $.executionId
          preparedS3Uri.$: $.prepare.output_s3_uri
          s3.$: $.message.s3
    ResultSelector:
      validatedOutputS3Uri.$: $.validatedOutputS3Uri
      county.$: $.county
      executionId.$: $.executionId
      validationPassed.$: $.validationPassed
      svlErrors.$: $.svlErrors
    ResultPath: $.svl
    Next: CheckSvlResult
    Retry:
      - ErrorEquals: [States.Timeout]
        IntervalSeconds: 5
        MaxAttempts: 2
        BackoffRate: 2
    Catch:
      - ErrorEquals: [SvlFailedError]
        Comment: "SVL validation failed - park for resolution"
        ResultPath: $.svlError
        Next: WaitForSvlExceptionResolution
      - ErrorEquals: [States.ALL]
        ResultPath: $.svlError
        Next: WaitForSvlExceptionResolution

  CheckSvlResult:
    Type: Choice
    Comment: "Check if SVL validation passed or failed (errors saved to DynamoDB)"
    Choices:
      - Variable: $.svl.validationPassed
        BooleanEquals: false
        Next: WaitForSvlValidationResolution
    Default: EmitSvlSucceeded

  EmitSvlSucceeded:
    Type: Task
    Resource: arn:aws:states:::events:putEvents
    Comment: "Emit SUCCEEDED event for SVL step"
    Parameters:
      Entries:
        - Source: elephant.workflow
          DetailType: WorkflowEvent
          Detail:
            executionId.$: $.executionId
            county.$: $.pre.county_name
            status: SUCCEEDED
            phase: SVL
            step: SVL
    ResultPath: $.eventResult
    Next: EmitHashScheduled
    Catch:
      - ErrorEquals: [States.ALL]
        ResultPath: $.eventError
        Next: EmitHashScheduled

  WaitForSvlValidationResolution:
    Type: Task
    Resource: arn:aws:states:::events:putEvents.waitForTaskToken
    QueryLanguage: JSONata
    Comment: "Emit FAILED event with individual validation errors and wait for external resolution - retry target is Transform"
    HeartbeatSeconds: 2592000 # 30 days
    Arguments:
      Entries:
        - Source: elephant.workflow
          DetailType: WorkflowEvent
          Detail:
            executionId: "{% $states.input.executionId %}"
            county: "{% $states.input.pre.county_name %}"
            status: FAILED
            phase: SVL
            step: SVL
            taskToken: "{% $states.context.Task.Token %}"
            errors: >-
              {%
                [$states.input.svl.svlErrors ~> $map(function($e) {
                  {
                    "code": "30" & $e.error_hash,
                    "details": {
                      "error_message": $e.error_message,
                      "error_path": $e.error_path,
                      "data_group_cid": $e.data_group_cid,
                      "error_hash": $e.error_hash
                    }
                  }
                })]
              %}
    Output: "{% $states.input %}"
    Next: Transform
    Catch:
      - ErrorEquals: [States.ALL]
        Comment: "Resolution failed - stay parked and wait again"
        Output: "{% $states.input %}"
        Next: WaitForSvlValidationResolution

  WaitForSvlExceptionResolution:
    Type: Task
    Resource: arn:aws:states:::events:putEvents.waitForTaskToken
    Comment: "Emit FAILED event for SVL exception and wait for external resolution - retry target is Transform"
    HeartbeatSeconds: 2592000 # 30 days
    Parameters:
      Entries:
        - Source: elephant.workflow
          DetailType: WorkflowEvent
          Detail:
            executionId.$: $.executionId
            county.$: $.pre.county_name
            status: FAILED
            phase: SVL
            step: SVL
            taskToken.$: $$.Task.Token
            errors:
              - code: "31001"
                details:
                  error.$: States.JsonToString($.svlError)
    ResultPath: $.resolutionResult
    Next: Transform
    Catch:
      - ErrorEquals: [States.ALL]
        Comment: "Resolution failed - stay parked and wait again"
        ResultPath: $.svlError
        Next: WaitForSvlExceptionResolution

  # === HASH STEP ===

  EmitHashScheduled:
    Type: Task
    Resource: arn:aws:states:::events:putEvents
    Comment: "Emit SCHEDULED event for Hash step"
    Parameters:
      Entries:
        - Source: elephant.workflow
          DetailType: WorkflowEvent
          Detail:
            executionId.$: $.executionId
            county.$: $.pre.county_name
            status: SCHEDULED
            phase: Hash
            step: Hash
    ResultPath: $.eventResult
    Next: Hash
    Catch:
      - ErrorEquals: [States.ALL]
        ResultPath: $.eventError
        Next: Hash

  Hash:
    Type: Task
    Resource: arn:aws:states:::sqs:sendMessage.waitForTaskToken
    Comment: "Run Hash generation via SQS + Lambda worker"
    Parameters:
      QueueUrl: ${HashQueueUrl}
      MessageBody:
        taskToken.$: $$.Task.Token
        input:
          validatedOutputS3Uri.$: $.transform.transformedOutputS3Uri
          seedOutputS3Uri.$: $.pre.seed_output_s3_uri
          county.$: $.pre.county_name
          outputPrefix.$: $.outputPrefix
          executionId.$: $.executionId
    ResultSelector:
      seedHashZipS3Uri.$: $.seedHashZipS3Uri
      countyHashZipS3Uri.$: $.countyHashZipS3Uri
      combinedHashCsvS3Uri.$: $.combinedHashCsvS3Uri
      county.$: $.county
      executionId.$: $.executionId
      propertyCid.$: $.propertyCid
      transactionItems.$: $.transactionItems
    ResultPath: $.hash
    Next: EmitHashSucceeded
    Retry:
      - ErrorEquals: [States.Timeout]
        IntervalSeconds: 5
        MaxAttempts: 2
        BackoffRate: 2
    Catch:
      - ErrorEquals: [States.ALL]
        ResultPath: $.hashError
        Next: WaitForHashResolution

  EmitHashSucceeded:
    Type: Task
    Resource: arn:aws:states:::events:putEvents
    Comment: "Emit SUCCEEDED event for Hash step"
    Parameters:
      Entries:
        - Source: elephant.workflow
          DetailType: WorkflowEvent
          Detail:
            executionId.$: $.executionId
            county.$: $.pre.county_name
            status: SUCCEEDED
            phase: Hash
            step: Hash
    ResultPath: $.eventResult
    Next: EmitUploadScheduled
    Catch:
      - ErrorEquals: [States.ALL]
        ResultPath: $.eventError
        Next: EmitUploadScheduled

  WaitForHashResolution:
    Type: Task
    Resource: arn:aws:states:::events:putEvents.waitForTaskToken
    Comment: "Emit FAILED event and wait for external resolution - retry target is Hash"
    HeartbeatSeconds: 2592000 # 30 days
    Parameters:
      Entries:
        - Source: elephant.workflow
          DetailType: WorkflowEvent
          Detail:
            executionId.$: $.executionId
            county.$: $.pre.county_name
            status: FAILED
            phase: Hash
            step: Hash
            taskToken.$: $$.Task.Token
            errors:
              - code: "40001"
                details:
                  error.$: States.JsonToString($.hashError)
    ResultPath: $.resolutionResult
    Next: Hash
    Catch:
      - ErrorEquals: [States.ALL]
        Comment: "Resolution failed - stay parked and wait again"
        ResultPath: $.hashError
        Next: WaitForHashResolution

  # === UPLOAD STEP ===

  EmitUploadScheduled:
    Type: Task
    Resource: arn:aws:states:::events:putEvents
    Comment: "Emit SCHEDULED event for Upload step"
    Parameters:
      Entries:
        - Source: elephant.workflow
          DetailType: WorkflowEvent
          Detail:
            executionId.$: $.executionId
            county.$: $.pre.county_name
            status: SCHEDULED
            phase: Upload
            step: Upload
    ResultPath: $.eventResult
    Next: Upload
    Catch:
      - ErrorEquals: [States.ALL]
        ResultPath: $.eventError
        Next: Upload

  Upload:
    Type: Task
    Resource: arn:aws:states:::sqs:sendMessage.waitForTaskToken
    Comment: "Run Upload to IPFS via SQS + Lambda worker"
    Parameters:
      QueueUrl: ${UploadQueueUrl}
      MessageBody:
        taskToken.$: $$.Task.Token
        input:
          seedHashZipS3Uri.$: $.hash.seedHashZipS3Uri
          countyHashZipS3Uri.$: $.hash.countyHashZipS3Uri
          county.$: $.pre.county_name
          executionId.$: $.executionId
    ResultSelector:
      uploadSuccess.$: $.uploadSuccess
      county.$: $.county
      executionId.$: $.executionId
    ResultPath: $.upload
    Next: EmitUploadSucceeded
    Retry:
      - ErrorEquals: [States.Timeout]
        IntervalSeconds: 5
        MaxAttempts: 2
        BackoffRate: 2
    Catch:
      - ErrorEquals: [UploadFailedError]
        Comment: "Upload to IPFS failed - park for resolution"
        ResultPath: $.uploadError
        Next: WaitForUploadResolution
      - ErrorEquals: [States.ALL]
        ResultPath: $.uploadError
        Next: WaitForUploadResolution

  EmitUploadSucceeded:
    Type: Task
    Resource: arn:aws:states:::events:putEvents
    Comment: "Emit SUCCEEDED event for Upload step"
    Parameters:
      Entries:
        - Source: elephant.workflow
          DetailType: WorkflowEvent
          Detail:
            executionId.$: $.executionId
            county.$: $.pre.county_name
            status: SUCCEEDED
            phase: Upload
            step: Upload
    ResultPath: $.eventResult
    Next: EmitSubmitScheduled
    Catch:
      - ErrorEquals: [States.ALL]
        ResultPath: $.eventError
        Next: EmitSubmitScheduled

  WaitForUploadResolution:
    Type: Task
    Resource: arn:aws:states:::events:putEvents.waitForTaskToken
    Comment: "Emit FAILED event and wait for external resolution - retry target is Upload"
    HeartbeatSeconds: 2592000 # 30 days
    Parameters:
      Entries:
        - Source: elephant.workflow
          DetailType: WorkflowEvent
          Detail:
            executionId.$: $.executionId
            county.$: $.pre.county_name
            status: FAILED
            phase: Upload
            step: Upload
            taskToken.$: $$.Task.Token
            errors:
              - code: "50001"
                details:
                  error.$: States.JsonToString($.uploadError)
    ResultPath: $.resolutionResult
    Next: Upload
    Catch:
      - ErrorEquals: [States.ALL]
        Comment: "Resolution failed - stay parked and wait again"
        ResultPath: $.uploadError
        Next: WaitForUploadResolution

  # === SUBMIT PHASE ===

  EmitSubmitScheduled:
    Type: Task
    Resource: arn:aws:states:::events:putEvents
    Comment: "Emit SCHEDULED event for Submit phase"
    Parameters:
      Entries:
        - Source: elephant.workflow
          DetailType: WorkflowEvent
          Detail:
            executionId.$: $.executionId
            county.$: $.pre.county_name
            status: SCHEDULED
            phase: Submit
            step: Submit
    ResultPath: $.eventResult
    Next: EmitGasPriceCheckScheduled
    Catch:
      - ErrorEquals: [States.ALL]
        ResultPath: $.eventError
        Next: EmitGasPriceCheckScheduled

  # === GAS PRICE CHECK STEP ===

  EmitGasPriceCheckScheduled:
    Type: Task
    Resource: arn:aws:states:::events:putEvents
    Comment: "Emit SCHEDULED event for Gas Price Check step"
    Parameters:
      Entries:
        - Source: elephant.workflow
          DetailType: WorkflowEvent
          Detail:
            executionId.$: $.executionId
            county.$: $.pre.county_name
            status: SCHEDULED
            phase: GasPriceCheck
            step: CheckGasPrice
    ResultPath: $.eventResult
    Next: CheckGasPrice
    Catch:
      - ErrorEquals: [States.ALL]
        ResultPath: $.eventError
        Next: CheckGasPrice

  CheckGasPrice:
    Type: Task
    Resource: arn:aws:states:::sqs:sendMessage.waitForTaskToken
    Comment: "Check gas price before submitting to blockchain"
    Parameters:
      QueueUrl: ${GasPriceCheckerSqsQueueUrl}
      MessageBody: "{}"
      MessageAttributes:
        TaskToken:
          DataType: String
          StringValue.$: $$.Task.Token
        ExecutionArn:
          DataType: String
          StringValue.$: $$.Execution.Id
        County:
          DataType: String
          StringValue.$: $.pre.county_name
        DataGroupLabel:
          DataType: String
          StringValue: "County"
    TimeoutSeconds: 900
    ResultSelector:
      taskToken.$: $$.Task.Token
      result.$: $
    ResultPath: $.gasPriceCheck
    Next: EmitGasPriceCheckSucceeded
    Retry:
      - ErrorEquals:
          - States.TaskFailed
          - States.Timeout
        IntervalSeconds: 2
        MaxAttempts: 2
        BackoffRate: 2
    Catch:
      - ErrorEquals: [States.ALL]
        ResultPath: $.gasPriceError
        Next: EmitGasPriceCheckFailed

  EmitGasPriceCheckSucceeded:
    Type: Task
    Resource: arn:aws:states:::events:putEvents
    Comment: "Emit SUCCEEDED event for Gas Price Check step"
    Parameters:
      Entries:
        - Source: elephant.workflow
          DetailType: WorkflowEvent
          Detail:
            executionId.$: $.executionId
            county.$: $.pre.county_name
            status: SUCCEEDED
            phase: GasPriceCheck
            step: CheckGasPrice
    ResultPath: $.eventResult
    Next: EmitSubmitToBlockchainScheduled
    Catch:
      - ErrorEquals: [States.ALL]
        ResultPath: $.eventError
        Next: EmitSubmitToBlockchainScheduled

  EmitGasPriceCheckFailed:
    Type: Task
    Resource: arn:aws:states:::events:putEvents
    Comment: "Emit FAILED event for Gas Price Check step"
    Parameters:
      Entries:
        - Source: elephant.workflow
          DetailType: WorkflowEvent
          Detail:
            executionId.$: $.executionId
            county.$: $.pre.county_name
            status: FAILED
            phase: GasPriceCheck
            step: CheckGasPrice
            errors:
              - code: "60001"
                details:
                  error.$: States.JsonToString($.gasPriceError)
    ResultPath: $.eventResult
    Next: WaitForGasPriceCheckResolution
    Catch:
      - ErrorEquals: [States.ALL]
        ResultPath: $.eventError
        Next: WaitForGasPriceCheckResolution

  WaitForGasPriceCheckResolution:
    Type: Task
    Resource: arn:aws:states:::events:putEvents.waitForTaskToken
    Comment: "Emit FAILED event and wait for external resolution - retry target is CheckGasPrice"
    HeartbeatSeconds: 2592000 # 30 days
    Parameters:
      Entries:
        - Source: elephant.workflow
          DetailType: WorkflowEvent
          Detail:
            executionId.$: $.executionId
            county.$: $.pre.county_name
            status: FAILED
            phase: GasPriceCheck
            step: CheckGasPrice
            taskToken.$: $$.Task.Token
            errors:
              - code: "60001"
                details:
                  error.$: States.JsonToString($.gasPriceError)
    ResultPath: $.resolutionResult
    Next: CheckGasPrice
    Catch:
      - ErrorEquals: [States.ALL]
        Comment: "Resolution failed - stay parked and wait again"
        ResultPath: $.gasPriceError
        Next: WaitForGasPriceCheckResolution

  # === SUBMIT TO BLOCKCHAIN STEP ===

  EmitSubmitToBlockchainScheduled:
    Type: Task
    Resource: arn:aws:states:::events:putEvents
    Comment: "Emit SCHEDULED event for Submit to Blockchain step"
    Parameters:
      Entries:
        - Source: elephant.workflow
          DetailType: WorkflowEvent
          Detail:
            executionId.$: $.executionId
            county.$: $.pre.county_name
            status: SCHEDULED
            phase: Submit
            step: SubmitToBlockchain
    ResultPath: $.eventResult
    Next: SubmitToBlockchain
    Catch:
      - ErrorEquals: [States.ALL]
        ResultPath: $.eventError
        Next: SubmitToBlockchain

  SubmitToBlockchain:
    Type: Task
    Resource: arn:aws:states:::sqs:sendMessage.waitForTaskToken
    Comment: "Submit transaction items to blockchain"
    Parameters:
      QueueUrl: ${TransactionsSqsQueueUrl}
      MessageBody.$: States.JsonToString($.hash.transactionItems)
<<<<<<< HEAD
    ResultPath: null
    End: true
=======
      MessageAttributes:
        TaskToken:
          DataType: String
          StringValue.$: $$.Task.Token
        ExecutionArn:
          DataType: String
          StringValue.$: $$.Execution.Id
        County:
          DataType: String
          StringValue.$: $.pre.county_name
        DataGroupLabel:
          DataType: String
          StringValue: "County"
    TimeoutSeconds: 600
    ResultSelector:
      taskToken.$: $$.Task.Token
      result.$: $
    ResultPath: $.submit
    Next: EmitSubmitSucceeded
    Retry:
      - ErrorEquals:
          - States.TaskFailed
          - States.Timeout
        IntervalSeconds: 2
        MaxAttempts: 2
        BackoffRate: 2
    Catch:
      - ErrorEquals: [States.ALL]
        ResultPath: $.submitError
        Next: EmitSubmitFailed

  EmitSubmitSucceeded:
    Type: Task
    Resource: arn:aws:states:::events:putEvents
    Comment: "Emit SUCCEEDED event for Submit to Blockchain step"
    Parameters:
      Entries:
        - Source: elephant.workflow
          DetailType: WorkflowEvent
          Detail:
            executionId.$: $.executionId
            county.$: $.pre.county_name
            status: SUCCEEDED
            phase: Submit
            step: SubmitToBlockchain
    ResultPath: $.eventResult
    Next: ExtractTransactionHash
    Catch:
      - ErrorEquals: [States.ALL]
        ResultPath: $.eventError
        Next: ExtractTransactionHash

  EmitSubmitFailed:
    Type: Task
    Resource: arn:aws:states:::events:putEvents
    Comment: "Emit FAILED event for Submit to Blockchain step"
    Parameters:
      Entries:
        - Source: elephant.workflow
          DetailType: WorkflowEvent
          Detail:
            executionId.$: $.executionId
            county.$: $.pre.county_name
            status: FAILED
            phase: Submit
            step: SubmitToBlockchain
            errors:
              - code: "60002"
                details:
                  error.$: States.JsonToString($.submitError)
    ResultPath: $.eventResult
    Next: WaitForSubmitResolution
    Catch:
      - ErrorEquals: [States.ALL]
        ResultPath: $.eventError
        Next: WaitForSubmitResolution

  WaitForSubmitResolution:
    Type: Task
    Resource: arn:aws:states:::events:putEvents.waitForTaskToken
    Comment: "Emit FAILED event and wait for external resolution - retry target is SubmitToBlockchain"
    HeartbeatSeconds: 2592000 # 30 days
    Parameters:
      Entries:
        - Source: elephant.workflow
          DetailType: WorkflowEvent
          Detail:
            executionId.$: $.executionId
            county.$: $.pre.county_name
            status: FAILED
            phase: Submit
            step: SubmitToBlockchain
            taskToken.$: $$.Task.Token
            errors:
              - code: "60002"
                details:
                  error.$: States.JsonToString($.submitError)
    ResultPath: $.resolutionResult
    Next: SubmitToBlockchain
    Catch:
      - ErrorEquals: [States.ALL]
        Comment: "Resolution failed - stay parked and wait again"
        ResultPath: $.submitError
        Next: WaitForSubmitResolution

  # === TRANSACTION STATUS CHECK STEP ===

  ExtractTransactionHash:
    Type: Pass
    Parameters:
      submit.$: $.submit
      hash.$: $.hash
      executionId.$: $.executionId
      county.$: $.pre.county_name
      transactionHash.$: $.submit.result.submitResults[0].txHash
      transactionItems.$: $.hash.transactionItems
    ResultPath: $.transactionStatus
    Next: CheckTransactionStatusIfHashExists

  CheckTransactionStatusIfHashExists:
    Type: Choice
    Comment: "Only check transaction status if hash exists"
    Choices:
      - Variable: $.transactionStatus.transactionHash
        IsPresent: true
        Next: EmitTransactionStatusCheckScheduled
    Default: WorkflowComplete

  EmitTransactionStatusCheckScheduled:
    Type: Task
    Resource: arn:aws:states:::events:putEvents
    Comment: "Emit SCHEDULED event for Transaction Status Check step"
    Parameters:
      Entries:
        - Source: elephant.workflow
          DetailType: WorkflowEvent
          Detail:
            executionId.$: $.executionId
            county.$: $.pre.county_name
            status: SCHEDULED
            phase: TransactionStatusCheck
            step: CheckTransactionStatus
    ResultPath: $.eventResult
    Next: PrepareTransactionStatusCheckDetail
    Catch:
      - ErrorEquals: [States.ALL]
        ResultPath: $.eventError
        Next: PrepareTransactionStatusCheckDetail

  PrepareTransactionStatusCheckDetail:
    Type: Pass
    Parameters:
      transactionHash.$: $.transactionStatus.transactionHash
      transactionItems.$: $.transactionStatus.transactionItems
    ResultPath: $.transactionStatusCheckInput
    Next: CheckTransactionStatus

  CheckTransactionStatus:
    Type: Task
    Resource: arn:aws:states:::sqs:sendMessage.waitForTaskToken
    Comment: "Check transaction status on blockchain"
    Parameters:
      QueueUrl: ${TransactionStatusCheckerSqsQueueUrl}
      MessageBody.$: States.JsonToString($.transactionStatusCheckInput)
      MessageAttributes:
        TaskToken:
          DataType: String
          StringValue.$: $$.Task.Token
        ExecutionArn:
          DataType: String
          StringValue.$: $$.Execution.Id
        County:
          DataType: String
          StringValue.$: $.pre.county_name
        DataGroupLabel:
          DataType: String
          StringValue: "County"
        TransactionHash:
          DataType: String
          StringValue.$: $.transactionStatus.transactionHash
    TimeoutSeconds: 900
    ResultSelector:
      taskToken.$: $$.Task.Token
      result.$: $
    ResultPath: $.transactionStatusCheck
    Next: EmitTransactionStatusCheckSucceeded
    Retry:
      - ErrorEquals:
          - States.TaskFailed
          - States.Timeout
        IntervalSeconds: 5
        MaxAttempts: 2
        BackoffRate: 2
    Catch:
      - ErrorEquals: [States.ALL]
        ResultPath: $.transactionStatusError
        Next: EmitTransactionStatusCheckFailed

  EmitTransactionStatusCheckSucceeded:
    Type: Task
    Resource: arn:aws:states:::events:putEvents
    Comment: "Emit SUCCEEDED event for Transaction Status Check step"
    Parameters:
      Entries:
        - Source: elephant.workflow
          DetailType: WorkflowEvent
          Detail:
            executionId.$: $.executionId
            county.$: $.pre.county_name
            status: SUCCEEDED
            phase: TransactionStatusCheck
            step: CheckTransactionStatus
    ResultPath: $.eventResult
    Next: WorkflowComplete
    Catch:
      - ErrorEquals: [States.ALL]
        ResultPath: $.eventError
        Next: WorkflowComplete

  EmitTransactionStatusCheckFailed:
    Type: Task
    Resource: arn:aws:states:::events:putEvents
    Comment: "Emit FAILED event for Transaction Status Check step"
    Parameters:
      Entries:
        - Source: elephant.workflow
          DetailType: WorkflowEvent
          Detail:
            executionId.$: $.executionId
            county.$: $.pre.county_name
            status: FAILED
            phase: TransactionStatusCheck
            step: CheckTransactionStatus
            errors:
              - code: "60003"
                details:
                  error.$: States.JsonToString($.transactionStatusError)
    ResultPath: $.eventResult
    Next: WaitForTransactionStatusCheckResolution
    Catch:
      - ErrorEquals: [States.ALL]
        ResultPath: $.eventError
        Next: WaitForTransactionStatusCheckResolution

  WaitForTransactionStatusCheckResolution:
    Type: Task
    Resource: arn:aws:states:::events:putEvents.waitForTaskToken
    Comment: "Emit FAILED event and wait for external resolution - retry target is CheckTransactionStatus"
    HeartbeatSeconds: 2592000 # 30 days
    Parameters:
      Entries:
        - Source: elephant.workflow
          DetailType: WorkflowEvent
          Detail:
            executionId.$: $.executionId
            county.$: $.pre.county_name
            status: FAILED
            phase: TransactionStatusCheck
            step: CheckTransactionStatus
            taskToken.$: $$.Task.Token
            errors:
              - code: "60003"
                details:
                  error.$: States.JsonToString($.transactionStatusError)
    ResultPath: $.resolutionResult
    Next: CheckTransactionStatus
    Catch:
      - ErrorEquals: [States.ALL]
        Comment: "Resolution failed - stay parked and wait again"
        ResultPath: $.transactionStatusError
        Next: WaitForTransactionStatusCheckResolution

  WorkflowComplete:
    Type: Succeed

  FailRuntime:
    Type: Fail
    Error: WorkflowFailed
    Cause: A task failed. See error field.
>>>>>>> 6ffd44ae
<|MERGE_RESOLUTION|>--- conflicted
+++ resolved
@@ -980,10 +980,6 @@
     Parameters:
       QueueUrl: ${TransactionsSqsQueueUrl}
       MessageBody.$: States.JsonToString($.hash.transactionItems)
-<<<<<<< HEAD
-    ResultPath: null
-    End: true
-=======
       MessageAttributes:
         TaskToken:
           DataType: String
@@ -1257,10 +1253,4 @@
         Next: WaitForTransactionStatusCheckResolution
 
   WorkflowComplete:
-    Type: Succeed
-
-  FailRuntime:
-    Type: Fail
-    Error: WorkflowFailed
-    Cause: A task failed. See error field.
->>>>>>> 6ffd44ae
+    Type: Succeed