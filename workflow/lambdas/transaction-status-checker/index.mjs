/**
 * Transaction Status Checker Lambda: Checks transaction status on blockchain (single check, no retry)
 *
<<<<<<< HEAD
 * Returns different error codes for Step Function routing:
 * - Success → transaction confirmed with block number
 * - 60003 (TRANSACTION_FAILED) → transaction reverted on blockchain → Wait for resolution → Resubmit
 * - 60004 (TRANSACTION_PENDING) → still in mempool → Step Function waits and retries
 * - 60005 (TRANSACTION_NOT_FOUND) → not found on chain → Resubmit (go back to gas price check)
 * - 60006 (GENERAL_ERROR) → configuration or RPC errors
=======
 * Returns:
 * - success → transaction confirmed with block number
 * - error 60003 with message prefix:
 *   - "TRANSACTION_FAILED:" → transaction reverted on blockchain
 *   - "TRANSACTION_NOT_FOUND:" → transaction not found on chain
 *   - "TRANSACTION_PENDING:" → transaction still in mempool, not yet mined
 *   - "GENERAL_ERROR:" → configuration or RPC errors
>>>>>>> 00fdb5b9
 *
 * Supports both SQS events (with task token) and direct invocation
 */

import { checkTransactionStatus } from "@elephant-xyz/cli/lib";
import {
  executeWithTaskToken,
  emitWorkflowEvent,
  createWorkflowError,
  createLogger,
} from "shared";

/**
<<<<<<< HEAD
 * Error codes for transaction status checker
 * Step Function catches these to route to appropriate handling
 */
const ERROR_CODES = {
  FAILED: "60003", // Transaction reverted on blockchain
  PENDING: "60004", // Still in mempool, not yet mined
  NOT_FOUND: "60005", // Not found on chain (dropped)
  GENERAL: "60006", // Configuration or RPC errors
};
=======
 * Error code for transaction status checker (all use 60003 for backward compatibility)
 * Different error messages distinguish the failure type:
 * - "TRANSACTION_FAILED:" - Transaction reverted on blockchain
 * - "TRANSACTION_NOT_FOUND:" - Transaction not found on chain
 * - "TRANSACTION_PENDING:" - Transaction still in mempool, not yet mined
 */
const ERROR_CODE = "60003";
>>>>>>> 00fdb5b9

/**
 * Error message prefixes to identify failure type
 */
const ErrorPrefix = {
  GENERAL: "GENERAL_ERROR:",
  FAILED: "TRANSACTION_FAILED:",
  NOT_FOUND: "TRANSACTION_NOT_FOUND:",
  PENDING: "TRANSACTION_PENDING:",
};

/**
 * Custom error class with error code
 */
class TransactionStatusError extends Error {
  /**
   * @param {string} code - Error code
   * @param {string} message - Error message
   * @param {string} [transactionHash] - Transaction hash
   */
  constructor(code, message, transactionHash) {
    super(message);
    this.code = code;
    this.transactionHash = transactionHash;
    this.name = "TransactionStatusError";
  }
}

/**
 * @typedef {Object} TransactionStatusResult
 * @property {string} transactionHash - Transaction hash
 * @property {string} status - "success", "pending", "failed", or "dropped"
 * @property {number} [blockNumber] - Block number if mined
 * @property {string} [gasUsed] - Gas used if mined
 * @property {string} [error] - Error message if failed
 * @property {string} [errorCode] - Error code for failed/dropped status
 */

/**
 * @typedef {Object} TransactionStatusCheckerInput
 * @property {string} transactionHash - Transaction hash to check
 * @property {string} rpcUrl - RPC URL for blockchain
 */

const base = {
  component: "transaction-status-checker",
  at: new Date().toISOString(),
};

/**
 * @typedef {Object} SqsRecord
 * @property {string} body
 * @property {Object} [messageAttributes]
 * @property {Object} [messageAttributes.TaskToken]
 * @property {string} [messageAttributes.TaskToken.stringValue]
 * @property {Object} [messageAttributes.ExecutionArn]
 * @property {string} [messageAttributes.ExecutionArn.stringValue]
 * @property {Object} [messageAttributes.County]
 * @property {string} [messageAttributes.County.stringValue]
 * @property {Object} [messageAttributes.TransactionHash]
 * @property {string} [messageAttributes.TransactionHash.stringValue]
 */

/**
 * Check transaction status once (no retries)
 * @param {TransactionStatusCheckerInput} input
 * @returns {Promise<TransactionStatusResult>}
 */
async function checkTransactionStatusOnce(input) {
  const { transactionHash, rpcUrl } = input;

  if (!rpcUrl) {
    throw new TransactionStatusError(
<<<<<<< HEAD
      ERROR_CODES.GENERAL,
=======
      ERROR_CODE,
>>>>>>> 00fdb5b9
      `${ErrorPrefix.GENERAL} RPC URL is required`,
      transactionHash,
    );
  }

  if (!transactionHash) {
    throw new TransactionStatusError(
<<<<<<< HEAD
      ERROR_CODES.GENERAL,
=======
      ERROR_CODE,
>>>>>>> 00fdb5b9
      `${ErrorPrefix.GENERAL} Transaction hash is required`,
      transactionHash,
    );
  }

  console.log(
    JSON.stringify({
      ...base,
      level: "info",
      msg: "checking_transaction_status",
      transactionHash: transactionHash,
    }),
  );

  try {
    const results = await checkTransactionStatus({
      transactionHashes: transactionHash,
      rpcUrl: rpcUrl,
    });

    // Transaction not found - empty result from CLI
    if (!results || results.length === 0) {
      console.log(
        JSON.stringify({
          ...base,
          level: "warn",
          msg: "transaction_not_found",
          transactionHash: transactionHash,
        }),
      );

      throw new TransactionStatusError(
<<<<<<< HEAD
        ERROR_CODES.NOT_FOUND,
=======
        ERROR_CODE,
>>>>>>> 00fdb5b9
        `${ErrorPrefix.NOT_FOUND} Transaction ${transactionHash} not found on chain`,
        transactionHash,
      );
    }

    const result = results[0];
    const status = result.status || "not found";
    const blockNumber = result.blockNumber;

    console.log(
      JSON.stringify({
        ...base,
        level: "info",
        msg: "transaction_status_retrieved",
        transactionHash: transactionHash,
        status: status,
        blockNumber: blockNumber,
        gasUsed: result.gasUsed,
      }),
    );

    // Transaction succeeded with block number
    if (status === "success" && blockNumber) {
      return {
        transactionHash: transactionHash,
        status: "success",
        blockNumber: blockNumber,
        gasUsed: result.gasUsed,
      };
    }

    // Transaction failed on blockchain (reverted)
    if (status === "failed") {
      throw new TransactionStatusError(
<<<<<<< HEAD
        ERROR_CODES.FAILED,
=======
        ERROR_CODE,
>>>>>>> 00fdb5b9
        `${ErrorPrefix.FAILED} Transaction ${transactionHash} failed on blockchain (reverted). Block: ${blockNumber || "N/A"}`,
        transactionHash,
      );
    }

    // Transaction pending in mempool (has tx but no receipt yet)
    if (status === "pending") {
      throw new TransactionStatusError(
<<<<<<< HEAD
        ERROR_CODES.PENDING,
=======
        ERROR_CODE,
>>>>>>> 00fdb5b9
        `${ErrorPrefix.PENDING} Transaction ${transactionHash} is pending in mempool`,
        transactionHash,
      );
    }

    // Transaction not found on chain (CLI returned not_found status)
<<<<<<< HEAD
    if (status === "not_found" || status === "not found" || status === "dropped") {
      throw new TransactionStatusError(
        ERROR_CODES.NOT_FOUND,
=======
    if (status === "not_found" || status === "not found") {
      throw new TransactionStatusError(
        ERROR_CODE,
>>>>>>> 00fdb5b9
        `${ErrorPrefix.NOT_FOUND} Transaction ${transactionHash} not found on chain`,
        transactionHash,
      );
    }

    // Unknown status - treat as not found
    throw new TransactionStatusError(
<<<<<<< HEAD
      ERROR_CODES.NOT_FOUND,
=======
      ERROR_CODE,
>>>>>>> 00fdb5b9
      `${ErrorPrefix.NOT_FOUND} Transaction ${transactionHash} has unknown status: ${status}`,
      transactionHash,
    );
  } catch (err) {
    // Re-throw TransactionStatusError as-is
    if (err instanceof TransactionStatusError) {
      throw err;
    }

    // Wrap other errors
    const errorMsg = err instanceof Error ? err.message : String(err);
    console.error(
      JSON.stringify({
        ...base,
        level: "error",
        msg: "transaction_status_check_error",
        error: errorMsg,
        transactionHash: transactionHash,
      }),
    );

    throw new TransactionStatusError(
<<<<<<< HEAD
      ERROR_CODES.GENERAL,
=======
      ERROR_CODE,
>>>>>>> 00fdb5b9
      `${ErrorPrefix.GENERAL} Failed to check transaction status: ${errorMsg}`,
      transactionHash,
    );
  }
}

/**
 * Lambda handler - supports both SQS events (with task token) and direct invocation
 * @param {TransactionStatusCheckerInput | { Records?: SqsRecord[] }} event
 * @returns {Promise<TransactionStatusResult | void>}
 */
export const handler = async (event) => {
  // Check if invoked from SQS (has Records array)
  const isSqsInvocation = !!event.Records && Array.isArray(event.Records);

  let taskToken;
  let executionArn;
  let county;
  let dataGroupLabel = "County"; // Default for Submit phase
  let transactionHash;

  if (isSqsInvocation) {
    // Invoked from SQS (with task token in message attributes for Step Function callback)
    if (!event.Records || event.Records.length === 0) {
      throw new Error("Missing SQS Records");
    }

    const record = event.Records[0];

    // Extract task token from message attributes if present (Step Function mode)
    if (record.messageAttributes?.TaskToken?.stringValue) {
      taskToken = record.messageAttributes.TaskToken.stringValue;
      executionArn = record.messageAttributes.ExecutionArn?.stringValue;
      county = record.messageAttributes.County?.stringValue;
      // @ts-ignore - DataGroupLabel is added in state machine but not in type definition
      dataGroupLabel =
        record.messageAttributes?.DataGroupLabel?.stringValue || "County";
      transactionHash = record.messageAttributes.TransactionHash?.stringValue;

      console.log(
        JSON.stringify({
          ...base,
          level: "info",
          msg: "invoked_from_sqs_with_task_token",
          executionArn: executionArn,
          county: county,
          transactionHash: transactionHash,
          hasTaskToken: !!taskToken,
        }),
      );

      // Emit IN_PROGRESS event to EventBridge when task token is received
      if (taskToken && executionArn) {
        const log = createLogger({
          component: "transaction-status-checker",
          at: new Date().toISOString(),
          county: county || "unknown",
          executionId: executionArn,
        });
        await emitWorkflowEvent({
          executionId: executionArn,
          county: county || "unknown",
          dataGroupLabel: dataGroupLabel,
          status: "IN_PROGRESS",
          phase: "TransactionStatusCheck",
          step: "CheckTransactionStatus",
          taskToken: taskToken,
          errors: [],
          log,
        });
      }
    } else {
      // SQS invocation without task token - parse body for transaction hash
      const body = JSON.parse(record.body || "{}");
      transactionHash = body.transactionHash || body.transaction_hash;
    }
  } else {
    // Direct invocation - extract from event
    transactionHash = event.transactionHash || event.transaction_hash;
    taskToken = event.taskToken;
    executionArn = event.executionArn;
    county = event.county;
  }

  try {
    const rpcUrl = process.env.ELEPHANT_RPC_URL;

    if (!rpcUrl) {
      throw new TransactionStatusError(
<<<<<<< HEAD
        ERROR_CODES.GENERAL,
=======
        ERROR_CODE,
>>>>>>> 00fdb5b9
        `${ErrorPrefix.GENERAL} RPC URL is required (ELEPHANT_RPC_URL env var)`,
        transactionHash,
      );
    }

    if (!transactionHash) {
      throw new TransactionStatusError(
<<<<<<< HEAD
        ERROR_CODES.GENERAL,
=======
        ERROR_CODE,
>>>>>>> 00fdb5b9
        `${ErrorPrefix.GENERAL} Transaction hash is required`,
        transactionHash,
      );
    }

    const result = await checkTransactionStatusOnce({
      transactionHash: transactionHash,
      rpcUrl: rpcUrl,
    });

    console.log(
      JSON.stringify({
        ...base,
        level: "info",
        msg: "transaction_status_check_complete",
        result: result,
      }),
    );

    // Emit SUCCEEDED event to EventBridge and send task success
    if (taskToken && executionArn) {
      const log = createLogger({
        component: "transaction-status-checker",
        at: new Date().toISOString(),
        county: county || "unknown",
        executionId: executionArn,
      });
      await emitWorkflowEvent({
        executionId: executionArn,
        county: county || "unknown",
        dataGroupLabel: dataGroupLabel,
        status: "SUCCEEDED",
        phase: "TransactionStatusCheck",
        step: "CheckTransactionStatus",
        taskToken: taskToken,
        errors: [],
        log,
      });
      await executeWithTaskToken({
        taskToken,
        log,
        workerFn: async () => result,
      });
    }

    return result;
  } catch (err) {
    const isTransactionStatusError = err instanceof TransactionStatusError;
<<<<<<< HEAD
    const errorCode = isTransactionStatusError ? err.code : ERROR_CODES.GENERAL;
=======
    const errorCode = isTransactionStatusError ? err.code : ERROR_CODE;
>>>>>>> 00fdb5b9
    const errMessage = err instanceof Error ? err.message : String(err);
    const errCause = err instanceof Error ? err.stack : undefined;

    console.error(
      JSON.stringify({
        ...base,
        level: "error",
        msg: "handler_failed",
        errorCode: errorCode,
        error: errMessage,
        transactionHash: transactionHash,
      }),
    );

    // Emit FAILED event to EventBridge and send task failure with specific error code
    if (taskToken && executionArn) {
      const errorLog = createLogger({
        component: "transaction-status-checker",
        at: new Date().toISOString(),
        county: county || "unknown",
        executionId: executionArn,
      });
      await emitWorkflowEvent({
        executionId: executionArn,
        county: county || "unknown",
        dataGroupLabel: dataGroupLabel,
        status: "FAILED",
        phase: "TransactionStatusCheck",
        step: "CheckTransactionStatus",
        taskToken: taskToken,
        errors: [
          createWorkflowError(errorCode, {
            error: errMessage,
            cause: errCause,
            transactionHash: transactionHash,
          }),
        ],
        log: errorLog,
      });
      await executeWithTaskToken({
        taskToken,
        log: errorLog,
        workerFn: async () => {
          // Create error with code as the error name for Step Function to catch
          const error = new Error(errMessage);
          error.name = errorCode;
          throw error;
        },
      });
      // Don't throw after sending failure callback - let SQS know Lambda completed
      return;
    }

    // If no task token, throw to trigger SQS redelivery or fail the Lambda
    throw err;
  }
};<|MERGE_RESOLUTION|>--- conflicted
+++ resolved
@@ -1,22 +1,12 @@
 /**
  * Transaction Status Checker Lambda: Checks transaction status on blockchain (single check, no retry)
  *
-<<<<<<< HEAD
  * Returns different error codes for Step Function routing:
  * - Success → transaction confirmed with block number
  * - 60003 (TRANSACTION_FAILED) → transaction reverted on blockchain → Wait for resolution → Resubmit
  * - 60004 (TRANSACTION_PENDING) → still in mempool → Step Function waits and retries
  * - 60005 (TRANSACTION_NOT_FOUND) → not found on chain → Resubmit (go back to gas price check)
  * - 60006 (GENERAL_ERROR) → configuration or RPC errors
-=======
- * Returns:
- * - success → transaction confirmed with block number
- * - error 60003 with message prefix:
- *   - "TRANSACTION_FAILED:" → transaction reverted on blockchain
- *   - "TRANSACTION_NOT_FOUND:" → transaction not found on chain
- *   - "TRANSACTION_PENDING:" → transaction still in mempool, not yet mined
- *   - "GENERAL_ERROR:" → configuration or RPC errors
->>>>>>> 00fdb5b9
  *
  * Supports both SQS events (with task token) and direct invocation
  */
@@ -30,25 +20,15 @@
 } from "shared";
 
 /**
-<<<<<<< HEAD
  * Error codes for transaction status checker
  * Step Function catches these to route to appropriate handling
  */
 const ERROR_CODES = {
   FAILED: "60003", // Transaction reverted on blockchain
   PENDING: "60004", // Still in mempool, not yet mined
-  NOT_FOUND: "60005", // Not found on chain (dropped)
+  NOT_FOUND: "60005", // Not found on chain
   GENERAL: "60006", // Configuration or RPC errors
 };
-=======
- * Error code for transaction status checker (all use 60003 for backward compatibility)
- * Different error messages distinguish the failure type:
- * - "TRANSACTION_FAILED:" - Transaction reverted on blockchain
- * - "TRANSACTION_NOT_FOUND:" - Transaction not found on chain
- * - "TRANSACTION_PENDING:" - Transaction still in mempool, not yet mined
- */
-const ERROR_CODE = "60003";
->>>>>>> 00fdb5b9
 
 /**
  * Error message prefixes to identify failure type
@@ -80,11 +60,11 @@
 /**
  * @typedef {Object} TransactionStatusResult
  * @property {string} transactionHash - Transaction hash
- * @property {string} status - "success", "pending", "failed", or "dropped"
+ * @property {string} status - "success", "pending", "failed", or "not_found"
  * @property {number} [blockNumber] - Block number if mined
  * @property {string} [gasUsed] - Gas used if mined
  * @property {string} [error] - Error message if failed
- * @property {string} [errorCode] - Error code for failed/dropped status
+ * @property {string} [errorCode] - Error code for failed status
  */
 
 /**
@@ -122,11 +102,7 @@
 
   if (!rpcUrl) {
     throw new TransactionStatusError(
-<<<<<<< HEAD
       ERROR_CODES.GENERAL,
-=======
-      ERROR_CODE,
->>>>>>> 00fdb5b9
       `${ErrorPrefix.GENERAL} RPC URL is required`,
       transactionHash,
     );
@@ -134,11 +110,7 @@
 
   if (!transactionHash) {
     throw new TransactionStatusError(
-<<<<<<< HEAD
       ERROR_CODES.GENERAL,
-=======
-      ERROR_CODE,
->>>>>>> 00fdb5b9
       `${ErrorPrefix.GENERAL} Transaction hash is required`,
       transactionHash,
     );
@@ -171,18 +143,14 @@
       );
 
       throw new TransactionStatusError(
-<<<<<<< HEAD
         ERROR_CODES.NOT_FOUND,
-=======
-        ERROR_CODE,
->>>>>>> 00fdb5b9
         `${ErrorPrefix.NOT_FOUND} Transaction ${transactionHash} not found on chain`,
         transactionHash,
       );
     }
 
     const result = results[0];
-    const status = result.status || "not found";
+    const status = result.status || "not_found";
     const blockNumber = result.blockNumber;
 
     console.log(
@@ -210,11 +178,7 @@
     // Transaction failed on blockchain (reverted)
     if (status === "failed") {
       throw new TransactionStatusError(
-<<<<<<< HEAD
         ERROR_CODES.FAILED,
-=======
-        ERROR_CODE,
->>>>>>> 00fdb5b9
         `${ErrorPrefix.FAILED} Transaction ${transactionHash} failed on blockchain (reverted). Block: ${blockNumber || "N/A"}`,
         transactionHash,
       );
@@ -223,26 +187,16 @@
     // Transaction pending in mempool (has tx but no receipt yet)
     if (status === "pending") {
       throw new TransactionStatusError(
-<<<<<<< HEAD
         ERROR_CODES.PENDING,
-=======
-        ERROR_CODE,
->>>>>>> 00fdb5b9
         `${ErrorPrefix.PENDING} Transaction ${transactionHash} is pending in mempool`,
         transactionHash,
       );
     }
 
     // Transaction not found on chain (CLI returned not_found status)
-<<<<<<< HEAD
-    if (status === "not_found" || status === "not found" || status === "dropped") {
+    if (status === "not_found" || status === "not found") {
       throw new TransactionStatusError(
         ERROR_CODES.NOT_FOUND,
-=======
-    if (status === "not_found" || status === "not found") {
-      throw new TransactionStatusError(
-        ERROR_CODE,
->>>>>>> 00fdb5b9
         `${ErrorPrefix.NOT_FOUND} Transaction ${transactionHash} not found on chain`,
         transactionHash,
       );
@@ -250,11 +204,7 @@
 
     // Unknown status - treat as not found
     throw new TransactionStatusError(
-<<<<<<< HEAD
       ERROR_CODES.NOT_FOUND,
-=======
-      ERROR_CODE,
->>>>>>> 00fdb5b9
       `${ErrorPrefix.NOT_FOUND} Transaction ${transactionHash} has unknown status: ${status}`,
       transactionHash,
     );
@@ -277,11 +227,7 @@
     );
 
     throw new TransactionStatusError(
-<<<<<<< HEAD
       ERROR_CODES.GENERAL,
-=======
-      ERROR_CODE,
->>>>>>> 00fdb5b9
       `${ErrorPrefix.GENERAL} Failed to check transaction status: ${errorMsg}`,
       transactionHash,
     );
@@ -371,11 +317,7 @@
 
     if (!rpcUrl) {
       throw new TransactionStatusError(
-<<<<<<< HEAD
         ERROR_CODES.GENERAL,
-=======
-        ERROR_CODE,
->>>>>>> 00fdb5b9
         `${ErrorPrefix.GENERAL} RPC URL is required (ELEPHANT_RPC_URL env var)`,
         transactionHash,
       );
@@ -383,11 +325,7 @@
 
     if (!transactionHash) {
       throw new TransactionStatusError(
-<<<<<<< HEAD
         ERROR_CODES.GENERAL,
-=======
-        ERROR_CODE,
->>>>>>> 00fdb5b9
         `${ErrorPrefix.GENERAL} Transaction hash is required`,
         transactionHash,
       );
@@ -436,11 +374,7 @@
     return result;
   } catch (err) {
     const isTransactionStatusError = err instanceof TransactionStatusError;
-<<<<<<< HEAD
     const errorCode = isTransactionStatusError ? err.code : ERROR_CODES.GENERAL;
-=======
-    const errorCode = isTransactionStatusError ? err.code : ERROR_CODE;
->>>>>>> 00fdb5b9
     const errMessage = err instanceof Error ? err.message : String(err);
     const errCause = err instanceof Error ? err.stack : undefined;
 
