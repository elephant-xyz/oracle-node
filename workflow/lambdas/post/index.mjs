import {
  GetObjectCommand,
  PutObjectCommand,
  S3Client,
} from "@aws-sdk/client-s3";
import { promises as fs } from "fs";
import path from "path";
import os from "os";
import { randomUUID } from "crypto";
import { transform, validate, hash, upload } from "@elephant-xyz/cli/lib";
import { parse } from "csv-parse/sync";
import AdmZip from "adm-zip";
import { createTransformScriptsManager } from "./scripts-manager.mjs";
import { createErrorsRepository } from "./errors.mjs";

const s3 = new S3Client({});

const PERSISTENT_TRANSFORM_CACHE_DIR = path.join(
  os.tmpdir(),
  "county-transforms",
);
const transformScriptsManager = createTransformScriptsManager({
  s3Client: s3,
  persistentCacheRoot: PERSISTENT_TRANSFORM_CACHE_DIR,
});

/**
 * @typedef {Record<string, string>} CsvRecord
 */

/**
 * @typedef {`${string}.zip`} ZipFile
 */

/**
 * @typedef {object} PostOutput
 * @property {string} status
 * @property {CsvRecord[]} transactionItems
 * @property {string} transformedOutputS3Uri - S3 URI of the transformed output zip
 * @property {string} preparedInputS3Uri - S3 URI of the prepared input zip (for MVL)
 * @property {string} executionId - Execution identifier
 * @property {string} county - County name
 */

/**
 * @typedef {object} PrepareOutput
 * @property {string} output_s3_uri
 */

/**
 * @typedef {object} S3Object
 * @property {string} key
 */

/**
 * @typedef {object} S3Bucket
 * @property {string} name
 */

/**
 * @typedef {object} S3Event
 * @property {S3Bucket} bucket
 * @property {S3Object} object
 */

/**
 * @typedef {object} PostInput
 * @property {PrepareOutput} prepare
 * @property {string} seed_output_s3_uri
 * @property {S3Event} s3
 * @property {boolean} [prepareSkipped] - Flag indicating if prepare step was skipped
 * @property {boolean} [saveErrorsOnValidationFailure] - If true (default), save errors to DynamoDB and return success. If false, throw error on validation failure.
 */

/**
 * @typedef {(level: "info"|"error"|"debug", msg: string, details?: Record<string, unknown>) => void} StructuredLogger
 */

/**
 * @typedef {object} S3Location
 * @property {string} bucket
 * @property {string} key
 */

/**
 * @typedef {object} DownloadInputsParams
 * @property {string} prepareUri - S3 URI pointing to the prepared county archive.
 * @property {string} seedUri - S3 URI pointing to the seed output archive.
 * @property {string} tmpDir - Temporary working directory for downloads.
 * @property {StructuredLogger} log - Structured logger used for diagnostics.
 */

/**
 * @typedef {object} DownloadInputsResult
 * @property {string} countyZipLocal - Local path to the downloaded county archive zip.
 * @property {string} seedZipLocal - Local path to the downloaded seed archive zip.
 */

/**
 * @typedef {object} TransformLocation
 * @property {string} transformBucket - S3 bucket containing transform scripts.
 * @property {string} transformKey - S3 key referencing the county-specific transform archive.
 */

/**
 * @typedef {object} UploadHashOutputsParams
 * @property {string[]} filesForIpfs - Archive paths that are uploaded via the IPFS helper.
 * @property {string} tmpDir - Temporary working directory.
 * @property {StructuredLogger} log - Structured logger used for diagnostics.
 * @property {string} pinataJwt - Authentication token for the upload helper.
 * @property {string} combinedCsvPath - Path to the combined CSV file destined for S3 upload.
 * @property {{ Bucket: string, Key: string }} submissionS3Location - Target S3 location for the submission CSV.
 */

/**
 * Combine two CSV files by keeping a single header row
 * from the first file and appending the data rows from both.
 *
 * @async
 * @function combineCsv
 * @param {string} seedHashCsv - Path to the first CSV file (provides header).
 * @param {string} countyHashCsv - Path to the second CSV file (data appended).
 * @param {string} tmp - Directory path where the combined file will be saved.
 * @returns {Promise<string>} - The path of the newly created combined CSV file.
 *
 * @example
 * const combined = await combineCsv("seed.csv", "county.csv", "/tmp");
 * console.log(`Combined CSV written to: ${combined}`);
 */
async function combineCsv(seedHashCsv, countyHashCsv, tmp) {
  const combinedCsv = path.join(tmp, "combined_hash.csv");

  const seedContent = await fs.readFile(seedHashCsv, "utf8");
  const countyContent = await fs.readFile(countyHashCsv, "utf8");

  const seedLines = seedContent.trim().split("\n");
  const countyLines = countyContent.trim().split("\n");

  const header = seedLines[0];

  const seedRows = seedLines.slice(1);
  const countyRows = countyLines.slice(1);

  const finalContent = [header, ...seedRows, ...countyRows].join("\n");
  await fs.writeFile(combinedCsv, finalContent, "utf8");

  return combinedCsv;
}

/** @typedef {string | null | undefined} MaybeString */
/**
 * Convert CSV file to JSON array
 * @param {string} csvPath - Path to CSV file
 * @returns {Promise<{property_cid: MaybeString,data_group_cid: MaybeString,file_path: MaybeString,error_path: MaybeString,error_message: MaybeString,currentValue: MaybeString,timestamp: MaybeString}[]>} - Array of objects representing CSV rows
 */
async function csvToJson(csvPath) {
  try {
    const csvContent = await fs.readFile(csvPath, "utf8");
    const records = parse(csvContent, {
      columns: true,
      skip_empty_lines: true,
      trim: true,
    });
    return records;
  } catch (error) {
    return [];
  }
}

/**
 * Parse an S3 URI into its bucket and key components.
 *
 * @param {string} uri - S3 URI in the form s3://bucket/key.
 * @returns {{ bucket: string, key: string }} - Parsed bucket and key.
 */
function parseS3Uri(uri) {
  const match = /^s3:\/\/([^/]+)\/(.*)$/.exec(uri);
  if (!match) {
    throw new Error(`Bad S3 URI: ${uri}`);
  }
  const bucket = match[1];
  const key = match[2];
  if (typeof bucket !== "string" || typeof key !== "string") {
    throw new Error("S3 URI must be a string");
  }
  return { bucket, key };
}

/**
 * Download an S3 object to a local file.
 *
 * @param {{ bucket: string, key: string }} location - Bucket and key location for the S3 object.
 * @param {string} destinationPath - Absolute path where the object will be stored.
 * @param {StructuredLogger} log - Structured logger.
 * @returns {Promise<void>}
 */
async function downloadS3Object({ bucket, key }, destinationPath, log) {
  log("info", "download_s3_object", {
    bucket,
    key,
    destination: destinationPath,
  });
  const result = await s3.send(
    new GetObjectCommand({ Bucket: bucket, Key: key }),
  );
  const bytes = await result.Body?.transformToByteArray();
  if (!bytes) {
    throw new Error(`Failed to download ${key} from ${bucket}`);
  }
  await fs.writeFile(destinationPath, Buffer.from(bytes));
}

/**
 * Ensure required environment variables are present.
 *
 * @param {string} name - Environment variable identifier.
 * @returns {string} - Resolved environment variable value.
 */
function requireEnv(name) {
  const value = process.env[name];
  if (!value) {
    throw new Error(`${name} is required`);
  }
  return value;
}

/** @type {import("./errors.mjs").ErrorsRepository | null} */
let cachedErrorsRepository = null;

/**
 * Lazy-initialize the DynamoDB errors repository.
 *
 * @returns {import("./errors.mjs").ErrorsRepository} - Repository instance.
 */
function getErrorsRepository() {
  if (!cachedErrorsRepository) {
    cachedErrorsRepository = createErrorsRepository({
      tableName: requireEnv("ERRORS_TABLE_NAME"),
    });
  }
  return cachedErrorsRepository;
}

/**
 * Resolve the transform bucket/key pair for a given county.
 *
 * @param {{ countyName: string, transformPrefixUri: string | undefined }} params - Transform location configuration.
 * @returns {TransformLocation} - Derived transform bucket and key.
 */
function resolveTransformLocation({ countyName, transformPrefixUri }) {
  const prefixUri = transformPrefixUri;
  if (!prefixUri) {
    throw new Error("TRANSFORM_S3_PREFIX is required");
  }
  const { bucket, key } = parseS3Uri(prefixUri);
  const normalizedPrefix = key.replace(/\/$/, "");
  const transformKey = `${normalizedPrefix}/${countyName.toLowerCase()}.zip`;
  return { transformBucket: bucket, transformKey };
}

/**
 * Merge two zip archives, with seed files overwriting prepare files on conflict.
 *
 * @param {object} params - Merge parameters.
 * @param {string} params.prepareZipPath - Path to the prepare output zip.
 * @param {string} params.seedZipPath - Path to the seed output zip.
 * @param {string} params.tmpDir - Temporary working directory.
 * @param {StructuredLogger} params.log - Structured logger.
 * @returns {Promise<string>} - Path to the merged zip file.
 */
async function mergeArchives({ prepareZipPath, seedZipPath, tmpDir, log }) {
  log("info", "merge_archives_start", {
    operation: "merge_archives",
  });

  const mergeStart = Date.now();

  // Create temporary directories for extraction and merging
  const prepareExtractDir = path.join(tmpDir, "prepare_extract");
  const seedExtractDir = path.join(tmpDir, "seed_extract");
  const mergedDir = path.join(tmpDir, "merged");

  await fs.mkdir(prepareExtractDir, { recursive: true });
  await fs.mkdir(seedExtractDir, { recursive: true });
  await fs.mkdir(mergedDir, { recursive: true });

  try {
    // Extract prepare output zip
    log("info", "extract_prepare_zip", { operation: "extract_prepare" });
    const prepareZip = new AdmZip(await fs.readFile(prepareZipPath));
    prepareZip.extractAllTo(prepareExtractDir, true);

    // Extract seed output zip
    log("info", "extract_seed_zip", { operation: "extract_seed" });
    const seedZip = new AdmZip(await fs.readFile(seedZipPath));
    seedZip.extractAllTo(seedExtractDir, true);

    // Copy prepare files to merged directory
    log("info", "copy_prepare_files", { operation: "copy_prepare" });
    /**
     * @param {string} src
     * @param {string} dest
     */
    const copyRecursive = async (src, dest) => {
      const entries = await fs.readdir(src, { withFileTypes: true });
      for (const entry of entries) {
        const srcPath = path.join(src, entry.name);
        const destPath = path.join(dest, entry.name);
        if (entry.isDirectory()) {
          await fs.mkdir(destPath, { recursive: true });
          await copyRecursive(srcPath, destPath);
        } else {
          await fs.copyFile(srcPath, destPath);
        }
      }
    };

    await copyRecursive(prepareExtractDir, mergedDir);

    // Copy seed files to merged directory (overwriting conflicts)
    // Seed files are in data/ subdirectory but should be copied to root
    log("info", "copy_seed_files_overwrite", {
      operation: "copy_seed_overwrite",
    });
    const seedDataDir = path.join(seedExtractDir, "data");
    const seedDataExists = await fs
      .access(seedDataDir)
      .then(() => true)
      .catch(() => false);

    if (seedDataExists) {
      await copyRecursive(seedDataDir, mergedDir);
    } else {
      await copyRecursive(seedExtractDir, mergedDir);
    }

    // Create merged zip
    const mergedZipPath = path.join(tmpDir, "merged_input.zip");
    log("info", "create_merged_zip", { operation: "create_merged_zip" });
    const mergedZip = new AdmZip();
    mergedZip.addLocalFolder(mergedDir);
    await fs.writeFile(mergedZipPath, mergedZip.toBuffer());

    const mergeDuration = Date.now() - mergeStart;
    log("info", "merge_archives_complete", {
      operation: "merge_archives",
      duration_ms: mergeDuration,
      duration_seconds: (mergeDuration / 1000).toFixed(2),
    });

    return mergedZipPath;
  } finally {
    // Clean up extraction directories
    try {
      await fs.rm(prepareExtractDir, { recursive: true, force: true });
      await fs.rm(seedExtractDir, { recursive: true, force: true });
      await fs.rm(mergedDir, { recursive: true, force: true });
    } catch (cleanupError) {
      log("error", "merge_cleanup_failed", {
        error: String(cleanupError),
      });
    }
  }
}

/**
 * Extract the county name from the seed metadata archive.
 *
 * @param {string} seedZipPath - Absolute path to the seed output zip file.
 * @param {string} tmpDir - Temporary working directory used for extraction.
 * @returns {Promise<string>} - County jurisdiction name found in metadata.
 */
async function extractCountyName(seedZipPath, tmpDir) {
  const seedZipExtractDir = path.join(tmpDir, "seed_zip_extract");
  await fs.mkdir(seedZipExtractDir, { recursive: true });

  const seedZip = new AdmZip(await fs.readFile(seedZipPath));
  seedZip.extractAllTo(seedZipExtractDir, true);

  const countyMetadataPath = path.join(
    seedZipExtractDir,
    "data",
    "unnormalized_address.json",
  );
  const countyMetadataRaw = await fs.readFile(countyMetadataPath, "utf8");
  /** @type {{ county_jurisdiction?: string }} */
  const countyMetadata = JSON.parse(countyMetadataRaw);
  const countyName = countyMetadata.county_jurisdiction;
  if (!countyName) {
    throw new Error("county_jurisdiction missing in metadata");
  }
  return countyName;
}

/**
 * Run transform and validation pipelines for the county archive.
 *
 * @param {object} params - Execution parameters.
 * @param {string} params.countyZipLocal - Local path to county input zip.
 * @param {string} params.tmpDir - Temporary working directory.
 * @param {string} params.scriptsZipPath - Local path to transform scripts zip.
 * @param {StructuredLogger} params.log - Structured logger.
 * @returns {Promise<string>} - Path to the validated county output zip.
 */
async function runTransformAndValidation({
  countyZipLocal,
  tmpDir,
  scriptsZipPath,
  log,
}) {
  const countyOut = path.join(tmpDir, "county_output.zip");

  log("info", "transform_start", {
    operation: "transform",
    includes_fact_sheet_generation: true,
  });
  const transformStart = Date.now();
  let transformResult;
  try {
    transformResult = await transform({
      inputZip: countyZipLocal,
      outputZip: countyOut,
      scriptsZip: scriptsZipPath,
      cwd: tmpDir,
    });
  } catch (transformError) {
    const transformDurationError = Date.now() - transformStart;
    log("error", "transform_failed", {
      operation: "transform",
      step: "transform",
      duration_ms: transformDurationError,
      duration_seconds: (transformDurationError / 1000).toFixed(2),
      includes_fact_sheet_generation: true,
      error: String(transformError),
    });
    throw transformError;
  }
  const transformDuration = Date.now() - transformStart;
  if (!transformResult.success) {
    log("error", "transform_failed", {
      operation: "transform",
      step: "transform",
      duration_ms: transformDuration,
      duration_seconds: (transformDuration / 1000).toFixed(2),
      includes_fact_sheet_generation: true,
      error: transformResult.error,
      scriptFailures: transformResult.scriptFailure,
    });
    throw new Error(transformResult.error);
  }
  log("info", "transform_complete", {
    operation: "transform",
    duration_ms: transformDuration,
    duration_seconds: (transformDuration / 1000).toFixed(2),
    includes_fact_sheet_generation: true,
  });

  log("info", "validation_start", { operation: "validation" });
  const validationStart = Date.now();
  const validationResult = await validate({
    input: countyOut,
    cwd: tmpDir,
  });
  const validationDuration = Date.now() - validationStart;
  log("info", "validation_complete", {
    operation: "validation",
    duration_ms: validationDuration,
    duration_seconds: (validationDuration / 1000).toFixed(2),
  });
  if (!validationResult.success) {
    const validationError = new Error(validationResult.error);
    validationError.name = "ValidationFailure";
    //@ts-ignore
    validationError.errorPath = path.join(tmpDir, "submit_errors.csv");
    throw validationError;
  }

  return countyOut;
}

/**
 * @typedef {object} ValidationFailureResult
 * @property {boolean} saved - Whether errors were successfully saved to DynamoDB.
 */

/**
 * Handle transform validation errors by logging and uploading submit_errors.csv.
 *
 * @param {object} params - Failure handling context.
 * @param {string} params.tmpDir - Temporary working directory.
 * @param {StructuredLogger} params.log - Structured logger.
 * @param {string} params.error - Validation error message.
 * @param {string} params.executionId - Identifier for the failed execution.
 * @param {string} params.county - County identifier.
 * @param {import("./errors.mjs").ExecutionSource} params.source - Minimal source description.
 * @param {string} params.occurredAt - ISO timestamp of the failure.
 * @param {string} params.preparedS3Uri - S3 location of the output of the prepare step.
 * @param {string} params.submitErrorsS3Uri - S3 location of the output of the submit step.
 * @returns {Promise<ValidationFailureResult>} - Returns { saved: true } if DynamoDB save succeeds, throws if save fails or no errors to save.
 */
async function handleValidationFailure({
  tmpDir,
  log,
  error,
  executionId,
  county,
  source,
  occurredAt,
  preparedS3Uri,
  submitErrorsS3Uri,
}) {
  const submitErrorsPath = path.join(tmpDir, "submit_errors.csv");
  let submitErrors = [];

  try {
    submitErrors = await csvToJson(submitErrorsPath);

    log("error", "validation_failed", {
      step: "validate",
      error,
      submit_errors: submitErrors,
      submit_errors_s3_uri: submitErrorsS3Uri,
    });

    if (submitErrors.length > 0) {
      try {
        await getErrorsRepository().saveFailedExecution({
          executionId,
          county,
          errors: submitErrors.map((row) => ({
            errorMessage: row.error_message ?? undefined,
            error_message: row.error_message ?? undefined,
            errorPath: row.error_path ?? undefined,
            error_path: row.error_path ?? undefined,
          })),
          source,
          errorsS3Uri: submitErrorsS3Uri,
          failureMessage: error,
          occurredAt,
          preparedS3Uri,
        });
        // DynamoDB save succeeded, return success indicator
        return { saved: true };
      } catch (repoError) {
        log("error", "errors_repository_save_failed", {
          error: String(repoError),
          execution_id: executionId,
        });
        // DynamoDB save failed, throw the error
        const errorMessage = submitErrorsS3Uri
          ? `Validation failed. Submit errors CSV: ${submitErrorsS3Uri}. DynamoDB save failed: ${String(repoError)}`
          : `Validation failed. DynamoDB save failed: ${String(repoError)}`;
        const errorToThrow = new Error(errorMessage);
        errorToThrow.name = "ValidationFailure";
        throw errorToThrow;
      }
    }
  } catch (csvError) {
    log("error", "validation_failed", {
      step: "validate",
      error,
      submit_errors_read_error: String(csvError),
    });
  }

  // No submitErrors to save, throw error
  const errorMessage = submitErrorsS3Uri
    ? `Validation failed. Submit errors CSV: ${submitErrorsS3Uri}`
    : "Validation failed";
  const errorToThrow = new Error(errorMessage);
  errorToThrow.name = "ValidationFailure";

  throw errorToThrow;
}

/**
<<<<<<< HEAD
=======
 * Saves validation errors to S3.
 * @param {Object} options - Options object.
 * @param {string} options.submitErrorsPath - Path to the submit errors CSV file.
 * @param {string} options.inputKey - Input key.
 * @param {string} options.outputBaseUri - Output base URI.
 * @param {StructuredLogger} options.log - Structured logger used for diagnostics.
 * @returns {Promise<string>} - Submit errors S3 URI.
 */
async function saveValidationErrorToS3({
  submitErrorsPath,
  inputKey,
  outputBaseUri,
  log,
}) {
  try {
    const submitErrorsCsv = await fs.readFile(submitErrorsPath);
    const resolvedInputKey = path.posix.basename(inputKey || "input.csv");
    const runPrefix = `${outputBaseUri.replace(/\/$/, "")}/${resolvedInputKey}`;
    const errorFileKey = `${runPrefix.replace(/^s3:\/\//, "")}/submit_errors.csv`;
    const [errorBucket, ...errorParts] = errorFileKey.split("/");
    await s3.send(
      new PutObjectCommand({
        Bucket: errorBucket,
        Key: errorParts.join("/"),
        Body: submitErrorsCsv,
      }),
    );
    const submitErrorsS3Uri = `s3://${errorBucket}/${errorParts.join("/")}`;
    return submitErrorsS3Uri;
  } catch (uploadError) {
    log("error", "submit_errors_upload_failed", {
      error: String(uploadError),
    });
    throw uploadError;
  }
}

/**
 * @typedef {object} MirrorValidationResult
 * @property {object} [comparison] - Comparison result containing entity type comparisons.
 */

/**
 * Handle mirror validation errors by extracting unmatched sources, generating CSV, and saving to DynamoDB.
 *
 * @param {object} params - Failure handling context.
 * @param {StructuredLogger} params.log - Structured logger.
 * @param {string} params.error - Validation error message.
 * @param {string} params.executionId - Identifier for the failed execution.
 * @param {string} params.county - County identifier.
 * @param {import("./errors.mjs").ExecutionSource} params.source - Minimal source description.
 * @param {string} params.occurredAt - ISO timestamp of the failure.
 * @param {string} params.preparedS3Uri - S3 location of the output of the prepare step.
 * @param {string} params.errorsCsvPath - Optional path to pre-generated errors CSV.
 * @param {string} params.errorsS3Uri - S3 URI of saved errors CSV.
 * @returns {Promise<ValidationFailureResult>} - Returns { saved: true } if DynamoDB save succeeds, throws if save fails or no errors to save.
 */
async function handleMirrorValidationFailure({
  log,
  error,
  executionId,
  county,
  source,
  occurredAt,
  preparedS3Uri,
  errorsCsvPath,
  errorsS3Uri,
}) {
  let mvlErrorsCsvPath = errorsCsvPath;
  let mvlErrorsS3Uri = errorsS3Uri;
  let mvlErrors = [];

  try {
    if (mvlErrorsCsvPath) {
      try {
        mvlErrors = await csvToJson(mvlErrorsCsvPath);

        log("error", "mirror_validation_failed", {
          step: "mirror_validate",
          error,
          mvl_errors: mvlErrors,
          mvl_errors_s3_uri: mvlErrorsS3Uri,
        });

        if (mvlErrors.length > 0) {
          try {
            await getErrorsRepository().saveFailedExecution({
              executionId,
              county,
              errors: mvlErrors.map((row) => ({
                errorMessage: row.error_message ?? undefined,
                error_message: row.error_message ?? undefined,
                errorPath: row.error_path ?? undefined,
                error_path: row.error_path ?? undefined,
              })),
              source,
              errorsS3Uri: mvlErrorsS3Uri ?? undefined,
              failureMessage: error,
              occurredAt,
              preparedS3Uri,
            });
            // DynamoDB save succeeded, return success indicator
            return { saved: true };
          } catch (repoError) {
            log("error", "errors_repository_save_failed", {
              error: String(repoError),
              execution_id: executionId,
            });
            // DynamoDB save failed, throw the error
            const errorMessage = mvlErrorsS3Uri
              ? `Mirror validation failed. Submit errors CSV: ${mvlErrorsS3Uri}. DynamoDB save failed: ${String(repoError)}`
              : `Mirror validation failed. DynamoDB save failed: ${String(repoError)}`;
            const errorToThrow = new Error(errorMessage);
            errorToThrow.name = "MirrorValidationFailure";
            throw errorToThrow;
          }
        }
      } catch (csvError) {
        log("error", "mirror_validation_failed", {
          step: "mirror_validate",
          error,
          mvl_errors_read_error: String(csvError),
        });
      }
    }
  } catch (extractError) {
    log("error", "mirror_validation_failed", {
      step: "mirror_validate",
      error,
      extraction_error: String(extractError),
    });
  }

  // No mvlErrors to save, throw error
  const errorMessage = mvlErrorsS3Uri
    ? `Mirror validation failed. Submit errors CSV: ${mvlErrorsS3Uri}`
    : "Mirror validation failed";
  const errorToThrow = new Error(errorMessage);
  errorToThrow.name = "MirrorValidationFailure";

  throw errorToThrow;
}

/**
>>>>>>> f815b4ef
 * Generate seed and county hash artifacts.
 *
 * @param {object} params - Hash generation context.
 * @param {string} params.seedZipLocal - Path to the seed zip archive.
 * @param {string} params.countyOutZip - Path to the validated county output zip.
 * @param {string} params.tmpDir - Temporary working directory.
 * @param {StructuredLogger} params.log - Structured logger.
 * @returns {Promise<{ propertyCid: string | undefined, seedHashCsv: string, countyHashCsv: string, seedHashZip: ZipFile, countyHashZip: ZipFile }>}
 */
async function generateHashArtifacts({
  seedZipLocal,
  countyOutZip,
  tmpDir,
  log,
}) {
  const countyHashZip = /** @type {ZipFile} */ (
    path.join(tmpDir, "county_hash.zip")
  );
  const countyHashCsv = path.join(tmpDir, "county_hash.csv");
  const seedHashZip = /** @type {ZipFile} */ (
    path.join(tmpDir, "seed_hash.zip")
  );
  const seedHashCsv = path.join(tmpDir, "seed_hash.csv");

  log("info", "hash_seed_start", { operation: "seed_hash" });
  const seedHashStart = Date.now();
  const seedHashResult = await hash({
    input: seedZipLocal,
    outputZip: seedHashZip,
    outputCsv: seedHashCsv,
    cwd: tmpDir,
  });
  const seedHashDuration = Date.now() - seedHashStart;
  log("info", "hash_seed_complete", {
    operation: "seed_hash",
    duration_ms: seedHashDuration,
    duration_seconds: (seedHashDuration / 1000).toFixed(2),
  });
  if (!seedHashResult.success) {
    log("error", "hash_failed", {
      step: "hash",
      operation: "seed_hash",
      error: seedHashResult.error,
    });
    throw new Error(`Seed hash failed: ${seedHashResult.error}`);
  }

  const csv = await fs.readFile(seedHashCsv, "utf8");
  const records = parse(csv, {
    columns: true,
    skip_empty_lines: true,
    trim: true,
  });
  const propertyCid = records[0]?.propertyCid;

  log("info", "hash_county_start", { operation: "county_hash" });
  const countyHashStart = Date.now();
  const countyHashResult = await hash({
    input: countyOutZip,
    outputZip: countyHashZip,
    outputCsv: countyHashCsv,
    propertyCid: propertyCid,
    cwd: tmpDir,
  });
  const countyHashDuration = Date.now() - countyHashStart;
  log("info", "hash_county_complete", {
    operation: "county_hash",
    duration_ms: countyHashDuration,
    duration_seconds: (countyHashDuration / 1000).toFixed(2),
  });
  if (!countyHashResult.success) {
    log("error", "hash_failed", {
      step: "hash",
      operation: "county_hash",
      error: countyHashResult.error,
    });
    throw new Error(`County hash failed: ${countyHashResult.error}`);
  }

  return {
    propertyCid,
    seedHashCsv,
    countyHashCsv,
    seedHashZip,
    countyHashZip,
  };
}

/**
 * Upload hash archives to IPFS-compatible endpoint by combining them into a single archive.
 * This function extracts each zip file from filesForIpfs into separate subdirectories,
 * creates a combined zip archive containing all extracted contents, uploads it to IPFS,
 * and cleans up temporary files.
 *
 * @param {object} params - Upload context.
 * @param {ZipFile[]} params.filesForIpfs - Archive paths that will be extracted and combined for IPFS upload.
 * @param {string} params.tmpDir - Temporary working directory.
 * @param {(level: "info"|"error"|"debug", msg: string, details?: Record<string, unknown>) => void} params.log - Structured logger.
 * @param {string} params.pinataJwt - Pinata authentication token.
 * @returns {Promise<void>}
 */
async function uploadHashOutputs({ filesForIpfs, tmpDir, log, pinataJwt }) {
  log("info", "ipfs_upload_start", { operation: "ipfs_upload" });
  const uploadStart = Date.now();

  // 1. Create a temp directory for unzipping
  const extractTempDir = path.join(tmpDir, "ipfs_upload_temp");
  await fs.mkdir(extractTempDir, { recursive: true });

  try {
    // 2. Unzip each file to a separate subdirectory
    for (const filePath of filesForIpfs) {
      const fileName = path.basename(filePath, ".zip"); // Remove .zip extension
      const extractSubDir = path.join(extractTempDir, fileName);
      await fs.mkdir(extractSubDir, { recursive: true });

      log("info", "ipfs_extract_file_start", { file: fileName });
      const zip = new AdmZip(await fs.readFile(filePath));
      zip.extractAllTo(extractSubDir, true);
      log("info", "ipfs_extract_file_complete", { file: fileName });
    }

    // 3. Zip the entire temp directory
    const combinedZipPath = path.join(tmpDir, "combined_ipfs_upload.zip");
    const combinedZip = new AdmZip();
    combinedZip.addLocalFolder(extractTempDir);
    await fs.writeFile(combinedZipPath, combinedZip.toBuffer());

    // 4. Upload the combined zip
    log("info", "ipfs_upload_combined_start", {});
    const uploadResult = await upload({
      input: combinedZipPath,
      pinataJwt,
      cwd: tmpDir,
    });
    const totalUploadDuration = Date.now() - uploadStart;
    log("info", "ipfs_upload_complete", {
      operation: "ipfs_upload_total",
      duration_ms: totalUploadDuration,
      duration_seconds: (totalUploadDuration / 1000).toFixed(2),
    });

    if (!uploadResult.success) {
      log("error", "upload_failed", {
        step: "upload",
        operation: "ipfs_upload",
        erorrMessage: uploadResult.errorMessage,
        errors: uploadResult.errors,
      });
      throw new Error(`Upload failed: ${uploadResult.errorMessage}`);
    }
  } finally {
    try {
      await fs.rm(extractTempDir, { recursive: true, force: true });
    } catch (cleanupError) {
      log("error", "ipfs_cleanup_failed", {
        error: String(cleanupError),
      });
    }
  }
}

/**
 * Combine seed and county hash CSVs and parse into transaction items.
 *
 * @param {object} params - Combination context.
 * @param {string} params.seedHashCsv - Path to seed hash CSV file.
 * @param {string} params.countyHashCsv - Path to county hash CSV file.
 * @param {string} params.tmpDir - Temporary working directory.
 * @returns {Promise<CsvRecord[]>}
 */
async function combineAndParseTransactions({
  seedHashCsv,
  countyHashCsv,
  tmpDir,
}) {
  const combinedCsvPath = await combineCsv(seedHashCsv, countyHashCsv, tmpDir);
  const combinedCsvContent = await fs.readFile(combinedCsvPath, "utf8");
  const transactionItems = await parse(combinedCsvContent, {
    columns: true,
    skip_empty_lines: true,
    trim: true,
  });
  return transactionItems;
}

/**
<<<<<<< HEAD
=======
 * Extract all unmatched source values from mirror validation comparison result.
 *
 * @param {Record<string, { unmatchedFromA?: unknown[] }>} comparison - Comparison result from mirrorValidate containing entity type comparisons.
 * @returns {string[]} - Array of unique source strings extracted from unmatchedFromA arrays.
 */
function extractUnmatchedSources(comparison) {
  /** @type {Set<string>} */
  const sources = new Set();

  const entityTypes = ["QUANTITY", "DATE", "ORGANIZATION", "LOCATION"];

  for (const entityType of entityTypes) {
    const entityComparison = comparison[entityType];
    if (!entityComparison || !entityComparison.unmatchedFromA) {
      continue;
    }

    const unmatched = entityComparison.unmatchedFromA;
    if (Array.isArray(unmatched)) {
      for (const item of unmatched) {
        // Check if item is EntityWithSource (has source property)
        if (typeof item === "object" && item !== null && "source" in item) {
          const source = item.source;
          if (typeof source === "string" && source.trim().length > 0) {
            sources.add(source.trim());
          }
        }
        // If it's a string[], skip it (no source available)
      }
    }
  }

  return Array.from(sources);
}

/**
 * Escape CSV field value by wrapping in quotes and escaping internal quotes.
 *
 * @param {string} value - Value to escape.
 * @returns {string} - Escaped CSV field value.
 */
function escapeCsvField(value) {
  // If value contains comma, quote, or newline, wrap in quotes and escape internal quotes
  if (value.includes(",") || value.includes('"') || value.includes("\n")) {
    return `"${value.replace(/"/g, '""')}"`;
  }
  return value;
}

/**
 * Generate CSV file with mirror validation errors from unmatched sources.
 *
 * @param {string[]} sources - Array of source strings to create error entries for.
 * @param {string} tmpDir - Temporary directory where CSV will be created.
 * @param {string} dataGroupCid - CID of the datagroup, that caused the issue
 * @returns {Promise<string>} - Path to the generated CSV file.
 */
async function generateMirrorValidationErrorsCsv(
  sources,
  tmpDir,
  dataGroupCid,
) {
  const csvPath = path.join(tmpDir, "mvl_errors.csv");

  // CSV header
  const header = "error_path,error_message,data_group_cid\n";
  const rows = sources.map(
    (source) =>
      `${escapeCsvField(source)},${escapeCsvField("Value from this selector is not mapped to the output")},${escapeCsvField(dataGroupCid)}`,
  );

  const csvContent = header + rows.join("\n");
  await fs.writeFile(csvPath, csvContent, "utf8");

  return csvPath;
}

/**
 * Run mirror validation to measure completeness of transformed data.
 *
 * @param {object} params - Validation context.
 * @param {string} params.countyZipLocal - Path to input zip (before transform).
 * @param {string} params.countyOutZip - Path to output zip (after transform).
 * @param {string} params.tmpDir - Temporary working directory.
 * @param {StructuredLogger} params.log - Structured logger.
 * @param {string} params.outputS3Uri - Output S3 URI to derive report location.
 * @returns {Promise<number>} - Global completeness metric (0-100).
 */
async function runMirrorValidation({
  countyZipLocal,
  countyOutZip,
  tmpDir,
  log,
  outputS3Uri,
}) {
  // Hardcoded static CSV S3 URI
  const staticCsvS3Uri =
    "s3://elephant-oracle-node-environmentbucket-lw51azqpha64/htmls-static-parts/collier-static-parts.csv";

  log("info", "mvl_download_static_csv_start", {
    operation: "mvl_download_static_csv",
  });

  // Download static CSV file
  const staticCsvLocal = path.join(tmpDir, "static-parts.csv");
  await downloadS3Object(parseS3Uri(staticCsvS3Uri), staticCsvLocal, log);

  log("info", "mvl_validation_start", { operation: "mirror_validation" });
  const mvlStart = Date.now();

  // Run mirrorValidate
  const mvlResult = await mirrorValidate({
    prepareZip: countyZipLocal,
    transformZip: countyOutZip,
    staticParts: staticCsvLocal,
    cwd: tmpDir,
  });

  const mvlDuration = Date.now() - mvlStart;
  log("info", "mvl_validation_complete", {
    operation: "mirror_validation",
    duration_ms: mvlDuration,
    duration_seconds: (mvlDuration / 1000).toFixed(2),
  });

  if (!mvlResult.success) {
    log("error", "mvl_validation_failed", {
      step: "mirror_validate",
      error: mvlResult.error,
    });
    const error = new Error(`Mirror validation failed: ${mvlResult.error}`);
    error.name = "MirrorValidationFailure";
    // @ts-ignore - Attach mvlResult to error for error handling
    error.mvlResult = mvlResult;
    throw error;
  }

  // Save report to S3
  log("info", "mvl_upload_report_start", { operation: "mvl_upload_report" });
  const reportJson = JSON.stringify(mvlResult, null, 2);

  // Derive report S3 location from output_s3_uri
  // e.g., s3://bucket/outputs/2029035U0000000000320U/output.zip -> s3://bucket/outputs/2029035U0000000000320U/mvl-report.json
  const outputDir = outputS3Uri.substring(0, outputS3Uri.lastIndexOf("/"));
  const reportS3Uri = `${outputDir}/mvl-report.json`;
  const { bucket: reportBucket, key: reportKey } = parseS3Uri(reportS3Uri);

  await s3.send(
    new PutObjectCommand({
      Bucket: reportBucket,
      Key: reportKey,
      Body: reportJson,
      ContentType: "application/json",
    }),
  );

  log("info", "mvl_upload_report_complete", {
    operation: "mvl_upload_report",
    report_s3_uri: reportS3Uri,
  });

  // Extract globalCompleteness from result
  const globalCompleteness = mvlResult.globalCompleteness ?? 0;

  log("info", "mvl_completeness_metric", {
    global_completeness: globalCompleteness,
  });

  // Check if completeness is below threshold
  if (globalCompleteness < 80.0) {
    const errorMsg = `Mirror validation failed: global completeness ${globalCompleteness.toFixed(2)}% is below threshold of 80.0%`;
    log("error", "mvl_completeness_below_threshold", {
      global_completeness: globalCompleteness,
      threshold: 80.0,
    });
    const error = new Error(errorMsg);
    error.name = "MirrorValidationFailure";
    // @ts-ignore - Attach mvlResult and errorsCsvPath to error for error handling
    error.mvlResult = mvlResult;
    throw error;
  }

  return globalCompleteness;
}

/**
>>>>>>> f815b4ef
 * @param {PostInput} event - { prepare: prepare result, seed_output_s3_uri: S3 URI of seed output }
 * @returns {Promise<PostOutput>}
 */
/** @type {(event: PostInput) => Promise<PostOutput>} */
export const handler = async (event) => {
  // Early setup and county extraction before logging
  if (!event.prepare.output_s3_uri)
    throw new Error("prepare.output_s3_uri missing");
  if (!event.seed_output_s3_uri) throw new Error("seed_output_s3_uri missing");
  const outputBase = process.env.OUTPUT_BASE_URI;
  if (!outputBase) throw new Error("OUTPUT_BASE_URI is required");

  const tmp = await fs.mkdtemp(path.join(os.tmpdir(), "post-"));
  const prepared = event.prepare.output_s3_uri;
  const seedZipS3 = event.seed_output_s3_uri;

  // Download seed zip early to extract county name
  const seedZipLocal = path.join(tmp, "seed_seed_output.zip");
  await downloadS3Object(
    parseS3Uri(seedZipS3),
    seedZipLocal,
    () => {}, // No logging yet
  );

  const countyName = await extractCountyName(seedZipLocal, tmp);

  /** @type {string} */
  const executionId = randomUUID();
  /** @type {import("./errors.mjs").ExecutionSource} */
  const sourceEvent = {
    s3Bucket: event?.s3?.bucket?.name,
    s3Key: event?.s3?.object?.key,
  };

  const base = {
    component: "post",
    at: new Date().toISOString(),
    county: countyName,
    execution_id: executionId,
  };

  /**
   * Emit structured log messages with consistent shape.
   *
   * @param {"info"|"error"|"debug"} level - Log severity.
   * @param {string} msg - Short message identifier.
   * @param {Record<string, unknown>} [details] - Additional structured data to include.
   */
  const log = (level, msg, details = {}) => {
    const entry = { ...base, level, msg, ...details };
    if (level === "error") {
      console.error(entry);
    } else {
      console.log(entry);
    }
  };

  log("info", "post_lambda_start", {
    input_s3_key: event?.s3?.object?.key,
    prepareSkipped: event.prepareSkipped || false,
  });

  try {
    // Determine the county input zip based on whether prepare was skipped
    let countyZipLocal;

    if (event.prepareSkipped) {
      // Prepare was skipped: merge existing prepare output with seed output
      log("info", "prepare_skipped_merging", {
        operation: "merge_prepare_seed",
      });

      const prepareZipLocal = path.join(tmp, "prepare_output.zip");
      await downloadS3Object(parseS3Uri(prepared), prepareZipLocal, log);

      // Merge the archives with seed files overwriting prepare files
      countyZipLocal = await mergeArchives({
        prepareZipPath: prepareZipLocal,
        seedZipPath: seedZipLocal,
        tmpDir: tmp,
        log,
      });
    } else {
      // Normal flow: use prepare output as-is
      countyZipLocal = path.join(tmp, "county_input.zip");
      await downloadS3Object(parseS3Uri(prepared), countyZipLocal, log);
    }

    const { transformBucket, transformKey } = resolveTransformLocation({
      countyName,
      transformPrefixUri: process.env.TRANSFORM_S3_PREFIX,
    });

    const { scriptsZipPath } =
      await transformScriptsManager.ensureScriptsForCounty({
        countyName,
        transformBucket,
        transformKey,
        log,
      });

    let countyOut;
    try {
      countyOut = await runTransformAndValidation({
        countyZipLocal,
        tmpDir: tmp,
        scriptsZipPath,
        log,
      });
    } catch (runError) {
      if (runError instanceof Error && runError.name === "ValidationFailure") {
        // Check if we should save errors or throw immediately
        const saveErrorsOnValidationFailure =
          event.saveErrorsOnValidationFailure !== false;

        if (!saveErrorsOnValidationFailure) {
          // Flag is false: throw error immediately without saving
          throw runError;
        }
        // @ts-ignore
        const errorPath = runError.errorPath;

        const errorsS3Uri = await saveValidationErrorToS3({
          submitErrorsPath: errorPath,
          log,
          inputKey: event?.s3?.object?.key,
          outputBaseUri: outputBase,
        });

        // Flag is true (default): save errors to DynamoDB
        try {
          const result = await handleValidationFailure({
            tmpDir: tmp,
            log,
            error: runError.message,
            executionId,
            county: countyName,
            source: sourceEvent,
            occurredAt: base.at,
            preparedS3Uri: event?.prepare?.output_s3_uri,
            submitErrorsS3Uri: errorsS3Uri,
          });
          // Errors were successfully saved to DynamoDB, return success with empty transactionItems
          if (result.saved) {
            log("info", "validation_failed_but_saved", {
              execution_id: executionId,
              county: countyName,
            });
            const totalOperationDuration = Date.now() - Date.parse(base.at);
            log("info", "post_lambda_complete", {
              operation: "post_lambda_total",
              duration_ms: totalOperationDuration,
              duration_seconds: (totalOperationDuration / 1000).toFixed(2),
              transaction_items_count: 0,
            });
            // Return with empty items and null S3 URIs to signal validation failure
            return {
              status: "success",
              transactionItems: [],
              transformedOutputS3Uri: null,
              preparedInputS3Uri: prepared,
              executionId,
              county: countyName,
            };
          }
        } catch (saveError) {
          // DynamoDB save failed, re-throw the error
          throw saveError;
        }
      }
      // Re-throw if not a ValidationFailure or if handleValidationFailure didn't return saved: true
      throw runError;
    }

<<<<<<< HEAD
    // Upload transformed output to S3 for mirror validation
    log("info", "upload_transformed_output_start", {
      operation: "upload_transformed_output",
    });
    const resolvedInputKey = path.posix.basename(
      event?.s3?.object?.key || "input.csv",
    );
    const runPrefix = `${outputBase.replace(/\/$/, "")}/${resolvedInputKey}`;
    const transformedOutputKey = `${runPrefix.replace(/^s3:\/\//, "")}/transformed_output.zip`;
    const [transformedBucket, ...transformedParts] =
      transformedOutputKey.split("/");
    const transformedOutputZipContent = await fs.readFile(countyOut);
    await s3.send(
      new PutObjectCommand({
        Bucket: transformedBucket,
        Key: transformedParts.join("/"),
        Body: transformedOutputZipContent,
      }),
    );
    const transformedOutputS3Uri = `s3://${transformedBucket}/${transformedParts.join("/")}`;
    log("info", "upload_transformed_output_complete", {
      operation: "upload_transformed_output",
      transformed_output_s3_uri: transformedOutputS3Uri,
    });
=======
    // Run mirror validation
    let mvlMetric;
    try {
      mvlMetric = await runMirrorValidation({
        countyZipLocal,
        countyOutZip: countyOut,
        tmpDir: tmp,
        log,
        outputS3Uri: event.prepare.output_s3_uri,
      });
    } catch (mvlError) {
      if (
        mvlError instanceof Error &&
        mvlError.name === "MirrorValidationFailure"
      ) {
        // @ts-ignore - Access mvlResult and errorsCsvPath from error object
        const mvlResult = mvlError.mvlResult;
        // @ts-ignore

        // Always generate and upload errors CSV if available, so S3 URI can be extracted from error message
        let errorsS3Uri = null;
        let errorsCsvPath;
        try {
          const unmatchedSources = extractUnmatchedSources(
            /** @type {Record<string, { unmatchedFromA?: unknown[] }>} */ (
              /** @type {unknown} */ (mvlResult.comparison)
            ),
          );
          errorsCsvPath = await generateMirrorValidationErrorsCsv(
            unmatchedSources,
            tmp,
            "bafkreigsipwhkwrboi73b3xvn4tjwd26pqyzz5zmyxvbnrgeb2qbq2bz34", // TODO: Dynamically fetch depending on the currently processed data group
          );
          console.log(`Errors csv path: ${errorsCsvPath}`);

          try {
            const errorsCsv = await fs.readFile(errorsCsvPath);
            const resolvedInputKey = path.posix.basename(
              event?.s3?.object?.key || "input.csv",
            );
            const runPrefix = `${outputBase.replace(/\/$/, "")}/${resolvedInputKey}`;
            const errorFileKey = `${runPrefix.replace(/^s3:\/\//, "")}/mvl_errors.csv`;
            const [errorBucket, ...errorParts] = errorFileKey.split("/");
            await s3.send(
              new PutObjectCommand({
                Bucket: errorBucket,
                Key: errorParts.join("/"),
                Body: errorsCsv,
              }),
            );
            errorsS3Uri = `s3://${errorBucket}/${errorParts.join("/")}`;
          } catch (uploadError) {
            log("error", "mvl_errors_upload_failed", {
              error: String(uploadError),
            });
            throw uploadError;
          }
        } catch (csvGenError) {
          log("error", "mvl_errors_csv_generation_failed", {
            error: String(csvGenError),
          });
          throw csvGenError;
        }

        // Check if we should save errors or throw immediately
        const saveErrorsOnValidationFailure =
          event.saveErrorsOnValidationFailure !== false;

        if (!saveErrorsOnValidationFailure) {
          // Flag is false: throw error immediately with S3 URI in message if available
          let errorMessage = mvlError.message;
          if (errorsS3Uri) {
            // Check if message already contains "Submit errors CSV:" pattern
            const existingPattern = /Submit errors CSV:\s*(s3:\/\/[^\s]+)/;
            if (existingPattern.test(errorMessage)) {
              // Replace existing S3 URI with the new one
              errorMessage = errorMessage.replace(
                existingPattern,
                `Submit errors CSV: ${errorsS3Uri}`,
              );
            } else {
              // Append S3 URI if not already present
              errorMessage = `${errorMessage}. Submit errors CSV: ${errorsS3Uri}`;
            }
          }
          const errorToThrow = new Error(errorMessage);
          errorToThrow.name = "MirrorValidationFailure";
          throw errorToThrow;
        }

        // Flag is true (default): save errors to DynamoDB
        try {
          const result = await handleMirrorValidationFailure({
            log,
            error: mvlError.message,
            executionId,
            county: countyName,
            source: sourceEvent,
            occurredAt: base.at,
            preparedS3Uri: event?.prepare?.output_s3_uri,
            errorsCsvPath,
            errorsS3Uri,
          });
          // Errors were successfully saved to DynamoDB, return success with empty transactionItems
          if (result.saved) {
            log("info", "mirror_validation_failed_but_saved", {
              execution_id: executionId,
              county: countyName,
            });
            const totalOperationDuration = Date.now() - Date.parse(base.at);
            log("info", "post_lambda_complete", {
              operation: "post_lambda_total",
              duration_ms: totalOperationDuration,
              duration_seconds: (totalOperationDuration / 1000).toFixed(2),
              transaction_items_count: 0,
            });
            return { status: "success", transactionItems: [] };
          }
        } catch (saveError) {
          // DynamoDB save failed, re-throw the error
          throw saveError;
        }
      }
      // Re-throw if not a MirrorValidationFailure or if handleMirrorValidationFailure didn't return saved: true
      throw mvlError;
    }
>>>>>>> f815b4ef

    const {
      propertyCid,
      seedHashCsv,
      countyHashCsv,
      seedHashZip,
      countyHashZip,
    } = await generateHashArtifacts({
      seedZipLocal,
      countyOutZip: countyOut,
      tmpDir: tmp,
      log,
    });

    if (!propertyCid) {
      log("debug", "property_cid_missing", {});
    }

    const transactionItems = await combineAndParseTransactions({
      seedHashCsv,
      countyHashCsv,
      tmpDir: tmp,
    });
    await uploadHashOutputs({
      filesForIpfs: [seedHashZip, countyHashZip],
      tmpDir: tmp,
      log,
      pinataJwt: requireEnv("ELEPHANT_PINATA_JWT"),
    });
    const totalOperationDuration = Date.now() - Date.parse(base.at);
    log("info", "post_lambda_complete", {
      operation: "post_lambda_total",
      duration_ms: totalOperationDuration,
      duration_seconds: (totalOperationDuration / 1000).toFixed(2),
      transaction_items_count: transactionItems.length,
      transformed_output_s3_uri: transformedOutputS3Uri,
    });

    return {
      status: "success",
      transactionItems,
      transformedOutputS3Uri,
      preparedInputS3Uri: prepared,
      executionId,
      county: countyName,
    };
  } catch (err) {
    log("error", "post_lambda_failed", {
      step: "unknown",
      error: String(err),
    });
    throw err;
  } finally {
    try {
      if (tmp) await fs.rm(tmp, { recursive: true, force: true });
    } catch {}
  }
};<|MERGE_RESOLUTION|>--- conflicted
+++ resolved
@@ -457,10 +457,7 @@
 
   log("info", "validation_start", { operation: "validation" });
   const validationStart = Date.now();
-  const validationResult = await validate({
-    input: countyOut,
-    cwd: tmpDir,
-  });
+  const validationResult = await validate({ input: countyOut, cwd: tmpDir });
   const validationDuration = Date.now() - validationStart;
   log("info", "validation_complete", {
     operation: "validation",
@@ -484,36 +481,85 @@
  */
 
 /**
+ * Saves validation errors to S3.
+ * @param {Object} options - Options object.
+ * @param {string} options.submitErrorsPath - Path to the submit errors CSV file.
+ * @param {string} options.inputKey - Input key.
+ * @param {string} options.outputBaseUri - Output base URI.
+ * @param {StructuredLogger} options.log - Structured logger used for diagnostics.
+ * @returns {Promise<string>} - Submit errors S3 URI.
+ */
+async function saveValidationErrorToS3({
+  submitErrorsPath,
+  inputKey,
+  outputBaseUri,
+  log,
+}) {
+  try {
+    const submitErrorsCsv = await fs.readFile(submitErrorsPath);
+    const resolvedInputKey = path.posix.basename(inputKey || "input.csv");
+    const runPrefix = `${outputBaseUri.replace(/\/$/, "")}/${resolvedInputKey}`;
+    const errorFileKey = `${runPrefix.replace(/^s3:\/\//, "")}/submit_errors.csv`;
+    const [errorBucket, ...errorParts] = errorFileKey.split("/");
+    await s3.send(
+      new PutObjectCommand({
+        Bucket: errorBucket,
+        Key: errorParts.join("/"),
+        Body: submitErrorsCsv,
+      }),
+    );
+    const submitErrorsS3Uri = `s3://${errorBucket}/${errorParts.join("/")}`;
+    return submitErrorsS3Uri;
+  } catch (uploadError) {
+    log("error", "submit_errors_upload_failed", {
+      error: String(uploadError),
+    });
+    throw uploadError;
+  }
+}
+
+/**
  * Handle transform validation errors by logging and uploading submit_errors.csv.
  *
  * @param {object} params - Failure handling context.
  * @param {string} params.tmpDir - Temporary working directory.
  * @param {StructuredLogger} params.log - Structured logger.
  * @param {string} params.error - Validation error message.
+ * @param {string} params.outputBaseUri - Base S3 URI for generated outputs.
+ * @param {string | undefined} params.inputKey - Original input S3 key.
  * @param {string} params.executionId - Identifier for the failed execution.
  * @param {string} params.county - County identifier.
  * @param {import("./errors.mjs").ExecutionSource} params.source - Minimal source description.
  * @param {string} params.occurredAt - ISO timestamp of the failure.
  * @param {string} params.preparedS3Uri - S3 location of the output of the prepare step.
- * @param {string} params.submitErrorsS3Uri - S3 location of the output of the submit step.
  * @returns {Promise<ValidationFailureResult>} - Returns { saved: true } if DynamoDB save succeeds, throws if save fails or no errors to save.
  */
 async function handleValidationFailure({
   tmpDir,
   log,
   error,
+  outputBaseUri,
+  inputKey,
   executionId,
   county,
   source,
   occurredAt,
   preparedS3Uri,
-  submitErrorsS3Uri,
 }) {
   const submitErrorsPath = path.join(tmpDir, "submit_errors.csv");
+  let submitErrorsS3Uri;
   let submitErrors = [];
 
   try {
     submitErrors = await csvToJson(submitErrorsPath);
+
+    // Save errors to S3 using the extracted function
+    submitErrorsS3Uri = await saveValidationErrorToS3({
+      submitErrorsPath,
+      inputKey,
+      outputBaseUri,
+      log,
+    });
 
     log("error", "validation_failed", {
       step: "validate",
@@ -534,7 +580,7 @@
             error_path: row.error_path ?? undefined,
           })),
           source,
-          errorsS3Uri: submitErrorsS3Uri,
+          errorsS3Uri: submitErrorsS3Uri ?? undefined,
           failureMessage: error,
           occurredAt,
           preparedS3Uri,
@@ -574,153 +620,6 @@
 }
 
 /**
-<<<<<<< HEAD
-=======
- * Saves validation errors to S3.
- * @param {Object} options - Options object.
- * @param {string} options.submitErrorsPath - Path to the submit errors CSV file.
- * @param {string} options.inputKey - Input key.
- * @param {string} options.outputBaseUri - Output base URI.
- * @param {StructuredLogger} options.log - Structured logger used for diagnostics.
- * @returns {Promise<string>} - Submit errors S3 URI.
- */
-async function saveValidationErrorToS3({
-  submitErrorsPath,
-  inputKey,
-  outputBaseUri,
-  log,
-}) {
-  try {
-    const submitErrorsCsv = await fs.readFile(submitErrorsPath);
-    const resolvedInputKey = path.posix.basename(inputKey || "input.csv");
-    const runPrefix = `${outputBaseUri.replace(/\/$/, "")}/${resolvedInputKey}`;
-    const errorFileKey = `${runPrefix.replace(/^s3:\/\//, "")}/submit_errors.csv`;
-    const [errorBucket, ...errorParts] = errorFileKey.split("/");
-    await s3.send(
-      new PutObjectCommand({
-        Bucket: errorBucket,
-        Key: errorParts.join("/"),
-        Body: submitErrorsCsv,
-      }),
-    );
-    const submitErrorsS3Uri = `s3://${errorBucket}/${errorParts.join("/")}`;
-    return submitErrorsS3Uri;
-  } catch (uploadError) {
-    log("error", "submit_errors_upload_failed", {
-      error: String(uploadError),
-    });
-    throw uploadError;
-  }
-}
-
-/**
- * @typedef {object} MirrorValidationResult
- * @property {object} [comparison] - Comparison result containing entity type comparisons.
- */
-
-/**
- * Handle mirror validation errors by extracting unmatched sources, generating CSV, and saving to DynamoDB.
- *
- * @param {object} params - Failure handling context.
- * @param {StructuredLogger} params.log - Structured logger.
- * @param {string} params.error - Validation error message.
- * @param {string} params.executionId - Identifier for the failed execution.
- * @param {string} params.county - County identifier.
- * @param {import("./errors.mjs").ExecutionSource} params.source - Minimal source description.
- * @param {string} params.occurredAt - ISO timestamp of the failure.
- * @param {string} params.preparedS3Uri - S3 location of the output of the prepare step.
- * @param {string} params.errorsCsvPath - Optional path to pre-generated errors CSV.
- * @param {string} params.errorsS3Uri - S3 URI of saved errors CSV.
- * @returns {Promise<ValidationFailureResult>} - Returns { saved: true } if DynamoDB save succeeds, throws if save fails or no errors to save.
- */
-async function handleMirrorValidationFailure({
-  log,
-  error,
-  executionId,
-  county,
-  source,
-  occurredAt,
-  preparedS3Uri,
-  errorsCsvPath,
-  errorsS3Uri,
-}) {
-  let mvlErrorsCsvPath = errorsCsvPath;
-  let mvlErrorsS3Uri = errorsS3Uri;
-  let mvlErrors = [];
-
-  try {
-    if (mvlErrorsCsvPath) {
-      try {
-        mvlErrors = await csvToJson(mvlErrorsCsvPath);
-
-        log("error", "mirror_validation_failed", {
-          step: "mirror_validate",
-          error,
-          mvl_errors: mvlErrors,
-          mvl_errors_s3_uri: mvlErrorsS3Uri,
-        });
-
-        if (mvlErrors.length > 0) {
-          try {
-            await getErrorsRepository().saveFailedExecution({
-              executionId,
-              county,
-              errors: mvlErrors.map((row) => ({
-                errorMessage: row.error_message ?? undefined,
-                error_message: row.error_message ?? undefined,
-                errorPath: row.error_path ?? undefined,
-                error_path: row.error_path ?? undefined,
-              })),
-              source,
-              errorsS3Uri: mvlErrorsS3Uri ?? undefined,
-              failureMessage: error,
-              occurredAt,
-              preparedS3Uri,
-            });
-            // DynamoDB save succeeded, return success indicator
-            return { saved: true };
-          } catch (repoError) {
-            log("error", "errors_repository_save_failed", {
-              error: String(repoError),
-              execution_id: executionId,
-            });
-            // DynamoDB save failed, throw the error
-            const errorMessage = mvlErrorsS3Uri
-              ? `Mirror validation failed. Submit errors CSV: ${mvlErrorsS3Uri}. DynamoDB save failed: ${String(repoError)}`
-              : `Mirror validation failed. DynamoDB save failed: ${String(repoError)}`;
-            const errorToThrow = new Error(errorMessage);
-            errorToThrow.name = "MirrorValidationFailure";
-            throw errorToThrow;
-          }
-        }
-      } catch (csvError) {
-        log("error", "mirror_validation_failed", {
-          step: "mirror_validate",
-          error,
-          mvl_errors_read_error: String(csvError),
-        });
-      }
-    }
-  } catch (extractError) {
-    log("error", "mirror_validation_failed", {
-      step: "mirror_validate",
-      error,
-      extraction_error: String(extractError),
-    });
-  }
-
-  // No mvlErrors to save, throw error
-  const errorMessage = mvlErrorsS3Uri
-    ? `Mirror validation failed. Submit errors CSV: ${mvlErrorsS3Uri}`
-    : "Mirror validation failed";
-  const errorToThrow = new Error(errorMessage);
-  errorToThrow.name = "MirrorValidationFailure";
-
-  throw errorToThrow;
-}
-
-/**
->>>>>>> f815b4ef
  * Generate seed and county hash artifacts.
  *
  * @param {object} params - Hash generation context.
@@ -908,195 +807,6 @@
 }
 
 /**
-<<<<<<< HEAD
-=======
- * Extract all unmatched source values from mirror validation comparison result.
- *
- * @param {Record<string, { unmatchedFromA?: unknown[] }>} comparison - Comparison result from mirrorValidate containing entity type comparisons.
- * @returns {string[]} - Array of unique source strings extracted from unmatchedFromA arrays.
- */
-function extractUnmatchedSources(comparison) {
-  /** @type {Set<string>} */
-  const sources = new Set();
-
-  const entityTypes = ["QUANTITY", "DATE", "ORGANIZATION", "LOCATION"];
-
-  for (const entityType of entityTypes) {
-    const entityComparison = comparison[entityType];
-    if (!entityComparison || !entityComparison.unmatchedFromA) {
-      continue;
-    }
-
-    const unmatched = entityComparison.unmatchedFromA;
-    if (Array.isArray(unmatched)) {
-      for (const item of unmatched) {
-        // Check if item is EntityWithSource (has source property)
-        if (typeof item === "object" && item !== null && "source" in item) {
-          const source = item.source;
-          if (typeof source === "string" && source.trim().length > 0) {
-            sources.add(source.trim());
-          }
-        }
-        // If it's a string[], skip it (no source available)
-      }
-    }
-  }
-
-  return Array.from(sources);
-}
-
-/**
- * Escape CSV field value by wrapping in quotes and escaping internal quotes.
- *
- * @param {string} value - Value to escape.
- * @returns {string} - Escaped CSV field value.
- */
-function escapeCsvField(value) {
-  // If value contains comma, quote, or newline, wrap in quotes and escape internal quotes
-  if (value.includes(",") || value.includes('"') || value.includes("\n")) {
-    return `"${value.replace(/"/g, '""')}"`;
-  }
-  return value;
-}
-
-/**
- * Generate CSV file with mirror validation errors from unmatched sources.
- *
- * @param {string[]} sources - Array of source strings to create error entries for.
- * @param {string} tmpDir - Temporary directory where CSV will be created.
- * @param {string} dataGroupCid - CID of the datagroup, that caused the issue
- * @returns {Promise<string>} - Path to the generated CSV file.
- */
-async function generateMirrorValidationErrorsCsv(
-  sources,
-  tmpDir,
-  dataGroupCid,
-) {
-  const csvPath = path.join(tmpDir, "mvl_errors.csv");
-
-  // CSV header
-  const header = "error_path,error_message,data_group_cid\n";
-  const rows = sources.map(
-    (source) =>
-      `${escapeCsvField(source)},${escapeCsvField("Value from this selector is not mapped to the output")},${escapeCsvField(dataGroupCid)}`,
-  );
-
-  const csvContent = header + rows.join("\n");
-  await fs.writeFile(csvPath, csvContent, "utf8");
-
-  return csvPath;
-}
-
-/**
- * Run mirror validation to measure completeness of transformed data.
- *
- * @param {object} params - Validation context.
- * @param {string} params.countyZipLocal - Path to input zip (before transform).
- * @param {string} params.countyOutZip - Path to output zip (after transform).
- * @param {string} params.tmpDir - Temporary working directory.
- * @param {StructuredLogger} params.log - Structured logger.
- * @param {string} params.outputS3Uri - Output S3 URI to derive report location.
- * @returns {Promise<number>} - Global completeness metric (0-100).
- */
-async function runMirrorValidation({
-  countyZipLocal,
-  countyOutZip,
-  tmpDir,
-  log,
-  outputS3Uri,
-}) {
-  // Hardcoded static CSV S3 URI
-  const staticCsvS3Uri =
-    "s3://elephant-oracle-node-environmentbucket-lw51azqpha64/htmls-static-parts/collier-static-parts.csv";
-
-  log("info", "mvl_download_static_csv_start", {
-    operation: "mvl_download_static_csv",
-  });
-
-  // Download static CSV file
-  const staticCsvLocal = path.join(tmpDir, "static-parts.csv");
-  await downloadS3Object(parseS3Uri(staticCsvS3Uri), staticCsvLocal, log);
-
-  log("info", "mvl_validation_start", { operation: "mirror_validation" });
-  const mvlStart = Date.now();
-
-  // Run mirrorValidate
-  const mvlResult = await mirrorValidate({
-    prepareZip: countyZipLocal,
-    transformZip: countyOutZip,
-    staticParts: staticCsvLocal,
-    cwd: tmpDir,
-  });
-
-  const mvlDuration = Date.now() - mvlStart;
-  log("info", "mvl_validation_complete", {
-    operation: "mirror_validation",
-    duration_ms: mvlDuration,
-    duration_seconds: (mvlDuration / 1000).toFixed(2),
-  });
-
-  if (!mvlResult.success) {
-    log("error", "mvl_validation_failed", {
-      step: "mirror_validate",
-      error: mvlResult.error,
-    });
-    const error = new Error(`Mirror validation failed: ${mvlResult.error}`);
-    error.name = "MirrorValidationFailure";
-    // @ts-ignore - Attach mvlResult to error for error handling
-    error.mvlResult = mvlResult;
-    throw error;
-  }
-
-  // Save report to S3
-  log("info", "mvl_upload_report_start", { operation: "mvl_upload_report" });
-  const reportJson = JSON.stringify(mvlResult, null, 2);
-
-  // Derive report S3 location from output_s3_uri
-  // e.g., s3://bucket/outputs/2029035U0000000000320U/output.zip -> s3://bucket/outputs/2029035U0000000000320U/mvl-report.json
-  const outputDir = outputS3Uri.substring(0, outputS3Uri.lastIndexOf("/"));
-  const reportS3Uri = `${outputDir}/mvl-report.json`;
-  const { bucket: reportBucket, key: reportKey } = parseS3Uri(reportS3Uri);
-
-  await s3.send(
-    new PutObjectCommand({
-      Bucket: reportBucket,
-      Key: reportKey,
-      Body: reportJson,
-      ContentType: "application/json",
-    }),
-  );
-
-  log("info", "mvl_upload_report_complete", {
-    operation: "mvl_upload_report",
-    report_s3_uri: reportS3Uri,
-  });
-
-  // Extract globalCompleteness from result
-  const globalCompleteness = mvlResult.globalCompleteness ?? 0;
-
-  log("info", "mvl_completeness_metric", {
-    global_completeness: globalCompleteness,
-  });
-
-  // Check if completeness is below threshold
-  if (globalCompleteness < 80.0) {
-    const errorMsg = `Mirror validation failed: global completeness ${globalCompleteness.toFixed(2)}% is below threshold of 80.0%`;
-    log("error", "mvl_completeness_below_threshold", {
-      global_completeness: globalCompleteness,
-      threshold: 80.0,
-    });
-    const error = new Error(errorMsg);
-    error.name = "MirrorValidationFailure";
-    // @ts-ignore - Attach mvlResult and errorsCsvPath to error for error handling
-    error.mvlResult = mvlResult;
-    throw error;
-  }
-
-  return globalCompleteness;
-}
-
-/**
->>>>>>> f815b4ef
  * @param {PostInput} event - { prepare: prepare result, seed_output_s3_uri: S3 URI of seed output }
  * @returns {Promise<PostOutput>}
  */
@@ -1216,15 +926,6 @@
           // Flag is false: throw error immediately without saving
           throw runError;
         }
-        // @ts-ignore
-        const errorPath = runError.errorPath;
-
-        const errorsS3Uri = await saveValidationErrorToS3({
-          submitErrorsPath: errorPath,
-          log,
-          inputKey: event?.s3?.object?.key,
-          outputBaseUri: outputBase,
-        });
 
         // Flag is true (default): save errors to DynamoDB
         try {
@@ -1232,12 +933,13 @@
             tmpDir: tmp,
             log,
             error: runError.message,
+            outputBaseUri: outputBase,
+            inputKey: event?.s3?.object?.key,
             executionId,
             county: countyName,
             source: sourceEvent,
             occurredAt: base.at,
             preparedS3Uri: event?.prepare?.output_s3_uri,
-            submitErrorsS3Uri: errorsS3Uri,
           });
           // Errors were successfully saved to DynamoDB, return success with empty transactionItems
           if (result.saved) {
@@ -1271,7 +973,6 @@
       throw runError;
     }
 
-<<<<<<< HEAD
     // Upload transformed output to S3 for mirror validation
     log("info", "upload_transformed_output_start", {
       operation: "upload_transformed_output",
@@ -1296,134 +997,6 @@
       operation: "upload_transformed_output",
       transformed_output_s3_uri: transformedOutputS3Uri,
     });
-=======
-    // Run mirror validation
-    let mvlMetric;
-    try {
-      mvlMetric = await runMirrorValidation({
-        countyZipLocal,
-        countyOutZip: countyOut,
-        tmpDir: tmp,
-        log,
-        outputS3Uri: event.prepare.output_s3_uri,
-      });
-    } catch (mvlError) {
-      if (
-        mvlError instanceof Error &&
-        mvlError.name === "MirrorValidationFailure"
-      ) {
-        // @ts-ignore - Access mvlResult and errorsCsvPath from error object
-        const mvlResult = mvlError.mvlResult;
-        // @ts-ignore
-
-        // Always generate and upload errors CSV if available, so S3 URI can be extracted from error message
-        let errorsS3Uri = null;
-        let errorsCsvPath;
-        try {
-          const unmatchedSources = extractUnmatchedSources(
-            /** @type {Record<string, { unmatchedFromA?: unknown[] }>} */ (
-              /** @type {unknown} */ (mvlResult.comparison)
-            ),
-          );
-          errorsCsvPath = await generateMirrorValidationErrorsCsv(
-            unmatchedSources,
-            tmp,
-            "bafkreigsipwhkwrboi73b3xvn4tjwd26pqyzz5zmyxvbnrgeb2qbq2bz34", // TODO: Dynamically fetch depending on the currently processed data group
-          );
-          console.log(`Errors csv path: ${errorsCsvPath}`);
-
-          try {
-            const errorsCsv = await fs.readFile(errorsCsvPath);
-            const resolvedInputKey = path.posix.basename(
-              event?.s3?.object?.key || "input.csv",
-            );
-            const runPrefix = `${outputBase.replace(/\/$/, "")}/${resolvedInputKey}`;
-            const errorFileKey = `${runPrefix.replace(/^s3:\/\//, "")}/mvl_errors.csv`;
-            const [errorBucket, ...errorParts] = errorFileKey.split("/");
-            await s3.send(
-              new PutObjectCommand({
-                Bucket: errorBucket,
-                Key: errorParts.join("/"),
-                Body: errorsCsv,
-              }),
-            );
-            errorsS3Uri = `s3://${errorBucket}/${errorParts.join("/")}`;
-          } catch (uploadError) {
-            log("error", "mvl_errors_upload_failed", {
-              error: String(uploadError),
-            });
-            throw uploadError;
-          }
-        } catch (csvGenError) {
-          log("error", "mvl_errors_csv_generation_failed", {
-            error: String(csvGenError),
-          });
-          throw csvGenError;
-        }
-
-        // Check if we should save errors or throw immediately
-        const saveErrorsOnValidationFailure =
-          event.saveErrorsOnValidationFailure !== false;
-
-        if (!saveErrorsOnValidationFailure) {
-          // Flag is false: throw error immediately with S3 URI in message if available
-          let errorMessage = mvlError.message;
-          if (errorsS3Uri) {
-            // Check if message already contains "Submit errors CSV:" pattern
-            const existingPattern = /Submit errors CSV:\s*(s3:\/\/[^\s]+)/;
-            if (existingPattern.test(errorMessage)) {
-              // Replace existing S3 URI with the new one
-              errorMessage = errorMessage.replace(
-                existingPattern,
-                `Submit errors CSV: ${errorsS3Uri}`,
-              );
-            } else {
-              // Append S3 URI if not already present
-              errorMessage = `${errorMessage}. Submit errors CSV: ${errorsS3Uri}`;
-            }
-          }
-          const errorToThrow = new Error(errorMessage);
-          errorToThrow.name = "MirrorValidationFailure";
-          throw errorToThrow;
-        }
-
-        // Flag is true (default): save errors to DynamoDB
-        try {
-          const result = await handleMirrorValidationFailure({
-            log,
-            error: mvlError.message,
-            executionId,
-            county: countyName,
-            source: sourceEvent,
-            occurredAt: base.at,
-            preparedS3Uri: event?.prepare?.output_s3_uri,
-            errorsCsvPath,
-            errorsS3Uri,
-          });
-          // Errors were successfully saved to DynamoDB, return success with empty transactionItems
-          if (result.saved) {
-            log("info", "mirror_validation_failed_but_saved", {
-              execution_id: executionId,
-              county: countyName,
-            });
-            const totalOperationDuration = Date.now() - Date.parse(base.at);
-            log("info", "post_lambda_complete", {
-              operation: "post_lambda_total",
-              duration_ms: totalOperationDuration,
-              duration_seconds: (totalOperationDuration / 1000).toFixed(2),
-              transaction_items_count: 0,
-            });
-            return { status: "success", transactionItems: [] };
-          }
-        } catch (saveError) {
-          // DynamoDB save failed, re-throw the error
-          throw saveError;
-        }
-      }
-      // Re-throw if not a MirrorValidationFailure or if handleMirrorValidationFailure didn't return saved: true
-      throw mvlError;
-    }
->>>>>>> f815b4ef
 
     const {
       propertyCid,
