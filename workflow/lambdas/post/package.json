--- conflicted
+++ resolved
@@ -11,11 +11,7 @@
   "dependencies": {
     "@aws-sdk/client-dynamodb": "^3.879.0",
     "@aws-sdk/client-s3": "^3.879.0",
-<<<<<<< HEAD
-    "@elephant-xyz/cli": "git+https://github.com/elephant-xyz/elephant-cli.git#feat/completeness-validation",
-=======
     "@elephant-xyz/cli": "^1.54.7",
->>>>>>> 88898cf8
     "@aws-sdk/lib-dynamodb": "^3.879.0",
     "csv-parse": "^5.6.0"
   },
