--- conflicted
+++ resolved
@@ -642,16 +642,11 @@
     err "Transform S3 prefix value not set; aborting."
     exit 1
   fi
-<<<<<<< HEAD
-  if [[ -z "${PARAM_OVERRIDES:-}" ]]; then
-    PARAM_OVERRIDES="TransformS3Prefix=\"$TRANSFORM_S3_PREFIX_VALUE\""
-  else
-    PARAM_OVERRIDES+=" TransformS3Prefix=\"$TRANSFORM_S3_PREFIX_VALUE\""
-  fi
+  PARAM_OVERRIDES+=("TransformS3Prefix=\"$TRANSFORM_S3_PREFIX_VALUE\"")
 
   # Add EnableAutoRepair parameter if set
   if [[ -n "${ENABLE_AUTO_REPAIR:-}" ]]; then
-    PARAM_OVERRIDES+=" EnableAutoRepair=\"$ENABLE_AUTO_REPAIR\""
+    PARAM_OVERRIDES+=("EnableAutoRepair=\"$ENABLE_AUTO_REPAIR\"")
   fi
 
   # Get OutputBaseUri from prepare stack
@@ -666,12 +661,8 @@
     fi
   fi
   if [[ -n "$output_base_uri" ]]; then
-    PARAM_OVERRIDES+=" OutputBaseUri=\"$output_base_uri\""
-  fi
-
-=======
-  PARAM_OVERRIDES+=("TransformS3Prefix=\"$TRANSFORM_S3_PREFIX_VALUE\"")
->>>>>>> bc4cad10
+    PARAM_OVERRIDES+=("OutputBaseUri=\"$output_base_uri\"")
+  fi
 }
 
 populate_proxy_rotation_table() {
