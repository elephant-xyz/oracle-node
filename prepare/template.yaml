--- conflicted
+++ resolved
@@ -383,9 +383,6 @@
         - Key: Environment
           Value: !Ref EnvironmentName
 
-  # Note: Per-county prepare queues are created dynamically via scripts/create-county-prepare-queue.sh
-  # Queue naming pattern: ${StackName}-prepare-queue-${county_key}
-
   #####################################################################################################################
   # SQS Queues for Granular Workflow Steps (Transform, SVL, Hash, Upload)
   #####################################################################################################################
@@ -481,6 +478,9 @@
       Tags:
         - Key: Environment
           Value: !Ref EnvironmentName
+
+  # Note: Per-county prepare queues are created dynamically via scripts/create-county-prepare-queue.sh
+  # Queue naming pattern: ${StackName}-prepare-queue-${county_key}
 
   #####################################################################################################################
   # DynamoDB Table for Proxy Rotation
@@ -1115,7 +1115,10 @@
                   - sqs:GetQueueUrl
                 Resource:
                   - !GetAtt TransactionsSqsQueue.Arn
-<<<<<<< HEAD
+                  - !GetAtt TransformQueue.Arn
+                  - !GetAtt SvlQueue.Arn
+                  - !GetAtt HashQueue.Arn
+                  - !GetAtt UploadQueue.Arn
                   # Wildcard for per-county prepare queues (created via scripts/create-county-prepare-queue.sh)
                   - !Sub "arn:aws:sqs:${AWS::Region}:${AWS::AccountId}:${AWS::StackName}-prepare-queue-*"
               - Effect: Allow
@@ -1123,12 +1126,6 @@
                   - events:PutEvents
                 Resource:
                   - !Sub "arn:aws:events:${AWS::Region}:${AWS::AccountId}:event-bus/default"
-=======
-                  - !GetAtt TransformQueue.Arn
-                  - !GetAtt SvlQueue.Arn
-                  - !GetAtt HashQueue.Arn
-                  - !GetAtt UploadQueue.Arn
->>>>>>> 192869fe
               - Effect: Allow
                 Action:
                   - ssm:GetParameter
@@ -1759,14 +1756,12 @@
   ErrorRecoveryDashboardUrl:
     Description: URL to the ErrorRecovery CloudWatch Dashboard
     Value: !Sub "https://${AWS::Region}.console.aws.amazon.com/cloudwatch/home?region=${AWS::Region}#dashboards:name=${AWS::StackName}-ErrorRecovery"
-<<<<<<< HEAD
   WorkflowEventLogGroupName:
     Description: CloudWatch Log Group for workflow EventBridge events
     Value: !Ref WorkflowEventLogGroup
   WorkflowEventLogGroupUrl:
     Description: URL to view workflow events in CloudWatch Logs
     Value: !Sub "https://${AWS::Region}.console.aws.amazon.com/cloudwatch/home?region=${AWS::Region}#logsV2:log-groups/log-group/$252Faws$252Fevents$252F${AWS::StackName}-workflow-events"
-=======
 
   # Granular Workflow Step Queues
   TransformQueueUrl:
@@ -1821,5 +1816,4 @@
     Value: !GetAtt UploadWorkerFunction.Arn
   OutputS3Prefix:
     Description: S3 prefix for workflow output files
-    Value: !Sub "s3://${EnvironmentBucket}/outputs"
->>>>>>> 192869fe
+    Value: !Sub "s3://${EnvironmentBucket}/outputs"