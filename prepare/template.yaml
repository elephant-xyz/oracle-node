AWSTemplateFormatVersion: "2010-09-09"
Transform: AWS::Serverless-2016-10-31
Description: Unified SAM template defining downloader/updater Lambdas + AWS Step Functions (Express) workflow with SQS and Lambda

Parameters:
  EnvironmentName:
    Description: An environment name that is prefixed to resource names
    Type: String
    Default: MWAAEnvironment

  # Parameters for new Step Functions workflow (replaces Airflow UI variables as deployment inputs)
  ElephantDomain:
    Description: Elephant API domain for submit step
    Type: String
    Default: ""
  ElephantApiKey:
    Description: Elephant API key
    Type: String
    NoEcho: true
    Default: ""
  ElephantOracleKeyId:
    Description: Elephant oracle key id
    Type: String
    Default: ""
  ElephantFromAddress:
    Description: From address for blockchain submission
    Type: String
    Default: ""
  ElephantRpcUrl:
    Description: RPC URL for blockchain submission
    Type: String
    Default: ""
  ElephantPinataJwt:
    Description: Pinata JWT for uploads
    Type: String
    NoEcho: true
    Default: ""
  ElephantKeystoreS3Key:
    Description: S3 key for keystore JSON file (when using keystore mode)
    Type: String
    Default: ""
  ElephantKeystorePassword:
    Description: Password for keystore file (when using keystore mode)
    Type: String
    NoEcho: true
    Default: ""
  WorkflowQueueName:
    Description: Name for the Step Functions SQS trigger queue
    Type: String
    Default: elephant-workflow-queue
  WorkflowStarterReservedConcurrency:
    Description: Max concurrent SQS messages to process via EventSourceMapping ScalingConfig
    Type: Number
    Default: 100
  WorkflowStateMachineName:
    Description: Name for the Express Step Functions state machine
    Type: String
    Default: ElephantExpressWorkflow

  # Prepare function flags (only applied if set to 'true')
  ElephantPrepareUseBrowser:
    Description: Force browser mode for prepare function
    Type: String
    Default: "false"
    AllowedValues:
      - "true"
      - "false"
  ElephantPrepareNoFast:
    Description: Disable fast mode for prepare function
    Type: String
    Default: "false"
    AllowedValues:
      - "true"
      - "false"
  ElephantPrepareNoContinue:
    Description: Disable continue mode for prepare function
    Type: String
    Default: "false"
    AllowedValues:
      - "true"
      - "false"

<<<<<<< HEAD
  ElephantPrepareBrowserFlowTemplate:
    Description: Browser flow template for prepare function (must be provided with ElephantPrepareBrowserFlowParameters)
    Type: String
    Default: ""
  ElephantPrepareBrowserFlowParameters:
    Description: Browser flow parameters JSON for prepare function (must be provided with ElephantPrepareBrowserFlowTemplate)
    Type: String
    Default: ""

=======
>>>>>>> e6f557f8
  UpdaterScheduleRate:
    Description: How often the updater function runs (e.g., '1 minute', '5 minutes', or 'cron(*/1 * * * ? *)' for every minute)
    Type: String
    Default: "1 minute"
    AllowedPattern: "^([0-9]+ (minute|minutes|hour|hours|day|days)|cron\\(.+\\))$"

Conditions:
  IsRateExpression:
    !Not [!Equals [!Select [0, !Split ["(", !Ref UpdaterScheduleRate]], "cron"]]

Globals:
  Function:
    Runtime: nodejs22.x
    Timeout: 300
    Tracing: Active

Resources:
  #####################################################################################################################
  # EnvironmentBucket
  #####################################################################################################################

  EnvironmentBucket:
    Type: AWS::S3::Bucket
    Properties:
      LifecycleConfiguration:
        Rules:
          - Id: DeleteOutputs
            Status: Enabled
            ExpirationInDays: 14
            Prefix: outputs/
      VersioningConfiguration:
        Status: Enabled
      PublicAccessBlockConfiguration:
        BlockPublicAcls: true
        BlockPublicPolicy: true
        IgnorePublicAcls: true
        RestrictPublicBuckets: true

  EnvironmentBucketPolicy:
    Type: AWS::S3::BucketPolicy
    Properties:
      Bucket: !Ref EnvironmentBucket
      PolicyDocument:
        Version: "2012-10-17"
        Statement:
          - Sid: AllowDownloaderLambdaAccess
            Effect: Allow
            Principal:
              AWS: !GetAtt DownloaderFunctionRole.Arn
            Action:
              - s3:GetObject
              - s3:PutObject
              - s3:ListBucket
            Resource:
              - !GetAtt EnvironmentBucket.Arn
              - !Sub "${EnvironmentBucket.Arn}/*"

  #####################################################################################################################
  # SQS (DLQ + primary) + QueuePolicy for S3 events
  #####################################################################################################################

  MwaaDeadLetterQueue:
    Type: AWS::SQS::Queue
    Properties:
      MessageRetentionPeriod: 1209600
      VisibilityTimeout: 300
      SqsManagedSseEnabled: true
      Tags:
        - Key: Environment
          Value: !Ref EnvironmentName

  MwaaSqsQueue:
    Type: AWS::SQS::Queue
    Properties:
      VisibilityTimeout: 300
      MessageRetentionPeriod: 1209600
      SqsManagedSseEnabled: true
      RedrivePolicy:
        deadLetterTargetArn: !GetAtt MwaaDeadLetterQueue.Arn
        maxReceiveCount: 3
      Tags:
        - Key: Environment
          Value: !Ref EnvironmentName

  MwaaSqsQueuePolicy:
    Type: AWS::SQS::QueuePolicy
    Properties:
      Queues:
        - !Ref MwaaSqsQueue
      PolicyDocument:
        Version: "2012-10-17"
        Statement:
          - Sid: AllowS3ToSendMessage
            Effect: Allow
            Principal:
              Service: s3.amazonaws.com
            Action:
              - sqs:SendMessage
            Resource: !GetAtt MwaaSqsQueue.Arn

  #####################################################################################################################
  # Serverless Functions
  #####################################################################################################################
  DownloaderFunction:
    Type: AWS::Serverless::Function
    Properties:
      EphemeralStorage:
        Size: 1024
      MemorySize: 768
      CodeUri: lambdas/downloader
      Handler: index.handler
      Description: "Downloads data (granted full S3 access as requested)"
      Environment:
        Variables:
          ELEPHANT_PREPARE_USE_BROWSER: !Ref ElephantPrepareUseBrowser
          ELEPHANT_PREPARE_NO_FAST: !Ref ElephantPrepareNoFast
          ELEPHANT_PREPARE_NO_CONTINUE: !Ref ElephantPrepareNoContinue
          ELEPHANT_PREPARE_BROWSER_FLOW_TEMPLATE: !Ref ElephantPrepareBrowserFlowTemplate
          ELEPHANT_PREPARE_BROWSER_FLOW_PARAMETERS: !Ref ElephantPrepareBrowserFlowParameters
      Policies:
        - arn:aws:iam::aws:policy/service-role/AWSLambdaBasicExecutionRole
        - arn:aws:iam::aws:policy/AmazonS3FullAccess

  UpdaterFunction:
    Type: AWS::Serverless::Function
    Properties:
      MemorySize: 128
      CodeUri: lambdas/updater
      Handler: index.handler
      Description: "Updates env var on DownloaderFunction and runs every minute."
      Environment:
        Variables:
          TARGET_FUNCTION_NAME: !Ref DownloaderFunction
          VAR_NAME: DEPLOY_TS
      Policies:
        - arn:aws:iam::aws:policy/service-role/AWSLambdaBasicExecutionRole
        - arn:aws:iam::aws:policy/AmazonS3FullAccess
        - Version: "2012-10-17"
          Statement:
            - Effect: Allow
              Action:
                - lambda:GetFunctionConfiguration
                - lambda:UpdateFunctionConfiguration
              Resource: !GetAtt DownloaderFunction.Arn
      Events:
        UpdateSchedule:
          Type: Schedule
          Properties:
            Name: UpdateDownloaderSchedule
            Description: !Sub "Invoke updater every ${UpdaterScheduleRate} to refresh env var."
            Schedule: !If
              - IsRateExpression
              - !Sub "rate(${UpdaterScheduleRate})"
              - !Ref UpdaterScheduleRate
            Enabled: true

  # Persist the DownloaderFunction ARN to SSM for Airflow to consume
  DownloaderFunctionArnParameter:
    Type: AWS::SSM::Parameter
    Properties:
      Name: !Sub "/${AWS::StackName}/downloader-function-arn"
      Type: String
      Value: !GetAtt DownloaderFunction.Arn
      Description: ARN of the downloader Lambda function for MWAA

  #####################################################################################################################
  # SQS (Workflow queue + DLQ for Step Functions trigger)
  #####################################################################################################################

  WorkflowDeadLetterQueue:
    Type: AWS::SQS::Queue
    Properties:
      MessageRetentionPeriod: 1209600
      VisibilityTimeout: 331
      SqsManagedSseEnabled: true
      Tags:
        - Key: Environment
          Value: !Ref EnvironmentName

  WorkflowSqsQueue:
    Type: AWS::SQS::Queue
    Properties:
      QueueName: !Ref WorkflowQueueName
      VisibilityTimeout: 331
      MessageRetentionPeriod: 1209600
      SqsManagedSseEnabled: true
      RedrivePolicy:
        deadLetterTargetArn: !GetAtt WorkflowDeadLetterQueue.Arn
        maxReceiveCount: 3
      Tags:
        - Key: Environment
          Value: !Ref EnvironmentName

  TransactionsSqsQueue:
    Type: AWS::SQS::Queue
    Properties:
      VisibilityTimeout: 331
      MessageRetentionPeriod: 1209600
      SqsManagedSseEnabled: true
      RedrivePolicy:
        deadLetterTargetArn: !GetAtt TransactionsDeadLetterQueue.Arn
        maxReceiveCount: 3
      Tags:
        - Key: Environment
          Value: !Ref EnvironmentName

  TransactionsDeadLetterQueue:
    Type: AWS::SQS::Queue
    Properties:
      MessageRetentionPeriod: 1209600
      VisibilityTimeout: 331
      SqsManagedSseEnabled: true
      Tags:
        - Key: Environment
          Value: !Ref EnvironmentName

  #####################################################################################################################
  # Workflow Lambdas (starter -> pre -> prepare -> post)
  #####################################################################################################################

  SubmitterFunction:
    Type: AWS::Serverless::Function
    Properties:
      Architectures:
        - arm64
      MemorySize: 256
      Timeout: 300
      EphemeralStorage:
        Size: 1024
      CodeUri: ../workflow/lambdas/submit/
      Handler: index.handler
      Description: "Submits data to the blockchain"
      Policies:
        - AWSLambdaBasicExecutionRole
        - Version: "2012-10-17"
          Statement:
            - Effect: Allow
              Action:
                - s3:GetObject
              Resource: !Sub "${EnvironmentBucket.Arn}/keystores/*"
      Environment:
        Variables:
          ELEPHANT_DOMAIN: !Ref ElephantDomain
          ELEPHANT_API_KEY: !Ref ElephantApiKey
          ELEPHANT_ORACLE_KEY_ID: !Ref ElephantOracleKeyId
          ELEPHANT_FROM_ADDRESS: !Ref ElephantFromAddress
          ELEPHANT_RPC_URL: !Ref ElephantRpcUrl
          ELEPHANT_KEYSTORE_S3_KEY: !Ref ElephantKeystoreS3Key
          ELEPHANT_KEYSTORE_PASSWORD: !Ref ElephantKeystorePassword
          ENVIRONMENT_BUCKET: !Ref EnvironmentBucket
      Events:
        Submit:
          Type: SQS
          Properties:
            Queue: !GetAtt TransactionsSqsQueue.Arn
            BatchSize: 150
            MaximumBatchingWindowInSeconds: 300
            ScalingConfig:
              MaximumConcurrency: 2

  WorkflowStarterFunction:
    Type: AWS::Serverless::Function
    Properties:
      Architectures:
        - arm64
      MemorySize: 128
      Timeout: 330
      CodeUri: ../workflow/lambdas/starter
      Handler: index.handler
      Description: "SQS-triggered starter that sync-starts the Express state machine"
      Policies:
        - AWSLambdaBasicExecutionRole
        - arn:aws:iam::aws:policy/AmazonS3FullAccess
        - Version: "2012-10-17"
          Statement:
            - Effect: Allow
              Action:
                - states:StartSyncExecution
              Resource: !Sub "arn:aws:states:${AWS::Region}:${AWS::AccountId}:stateMachine:${WorkflowStateMachineName}"
      Environment:
        Variables:
          STATE_MACHINE_ARN: !Sub "arn:aws:states:${AWS::Region}:${AWS::AccountId}:stateMachine:${WorkflowStateMachineName}"
      Events:
        SqsEvent:
          Type: SQS
          Properties:
            Queue: !GetAtt WorkflowSqsQueue.Arn
            BatchSize: 1
            MaximumBatchingWindowInSeconds: 0
            ScalingConfig:
              MaximumConcurrency: !Ref WorkflowStarterReservedConcurrency

  WorkflowPreProcessorFunction:
    Type: AWS::Serverless::Function
    Properties:
      Architectures:
        - arm64
      MemorySize: 512
      Timeout: 300
      EphemeralStorage:
        Size: 1024
      CodeUri: ../workflow/lambdas/pre
      Handler: index.handler
      Description: "Prepares seed output and input.zip for prepare step"
      Policies:
        - AWSLambdaBasicExecutionRole
        - arn:aws:iam::aws:policy/AmazonS3FullAccess
        - S3CrudPolicy:
            BucketName: !Ref EnvironmentBucket
      Environment:
        Variables:
          OUTPUT_BASE_URI: !Sub "s3://${EnvironmentBucket}/outputs"

  WorkflowPostProcessorFunction:
    Type: AWS::Serverless::Function
    Properties:
      Architectures:
        - arm64
      MemorySize: 512
      Timeout: 120
      EphemeralStorage:
        Size: 2048
      CodeUri: ../workflow/lambdas/post
      Handler: index.handler
      Description: "Performs county transform, hash, upload, and submit"
      Policies:
        - AWSLambdaBasicExecutionRole
        - S3CrudPolicy:
            BucketName: !Ref EnvironmentBucket
        - arn:aws:iam::aws:policy/AmazonS3FullAccess
      Environment:
        Variables:
          OUTPUT_BASE_URI: !Sub "s3://${EnvironmentBucket}/outputs"
          ELEPHANT_DOMAIN: !Ref ElephantDomain
          ELEPHANT_API_KEY: !Ref ElephantApiKey
          ELEPHANT_ORACLE_KEY_ID: !Ref ElephantOracleKeyId
          ELEPHANT_FROM_ADDRESS: !Ref ElephantFromAddress
          ELEPHANT_RPC_URL: !Ref ElephantRpcUrl
          ELEPHANT_PINATA_JWT: !Ref ElephantPinataJwt

  #####################################################################################################################
  # Express Step Functions State Machine (separate definition file)
  #####################################################################################################################

  ElephantExpressStateMachine:
    Type: AWS::Serverless::StateMachine
    Properties:
      Name: !Ref WorkflowStateMachineName
      Type: EXPRESS
      DefinitionUri: ../workflow/state-machines/elephant-express.asl.yaml
      DefinitionSubstitutions:
        WorkflowPreProcessorFunction: !GetAtt WorkflowPreProcessorFunction.Arn
        DownloaderFunction: !GetAtt DownloaderFunction.Arn
        WorkflowPostProcessorFunction: !GetAtt WorkflowPostProcessorFunction.Arn
        WorkflowSqsQueueUrl: !Ref WorkflowSqsQueue
        WorkflowDeadLetterQueueUrl: !Ref WorkflowDeadLetterQueue
        TransactionsSqsQueueUrl: !Ref TransactionsSqsQueue
      Role: !GetAtt ElephantExpressStateMachineRole.Arn
      Logging:
        Destinations:
          - CloudWatchLogsLogGroup:
              LogGroupArn: !GetAtt ElephantExpressLogGroup.Arn
        IncludeExecutionData: true
        Level: ALL
      Tracing:
        Enabled: true

  ElephantExpressLogGroup:
    Type: AWS::Logs::LogGroup
    Properties:
      LogGroupName: !Sub "/aws/vendedlogs/states/${WorkflowStateMachineName}"
      RetentionInDays: 14

  ElephantExpressStateMachineRole:
    Type: AWS::IAM::Role
    Properties:
      AssumeRolePolicyDocument:
        Version: 2012-10-17
        Statement:
          - Effect: Allow
            Principal:
              Service: states.amazonaws.com
            Action: sts:AssumeRole
      Path: "/service-role/"
      Policies:
        - PolicyName: ElephantExpressInline
          PolicyDocument:
            Version: 2012-10-17
            Statement:
              - Effect: Allow
                Action:
                  - lambda:InvokeFunction
                Resource:
                  - !GetAtt WorkflowPreProcessorFunction.Arn
                  - !GetAtt DownloaderFunction.Arn
                  - !GetAtt WorkflowPostProcessorFunction.Arn
              - Effect: Allow
                Action:
                  - sqs:SendMessage
                Resource:
                  - !GetAtt WorkflowSqsQueue.Arn
                  - !GetAtt WorkflowDeadLetterQueue.Arn
                  - !GetAtt TransactionsSqsQueue.Arn
              - Effect: Allow
                Action:
                  - logs:CreateLogDelivery
                  - logs:GetLogDelivery
                  - logs:UpdateLogDelivery
                  - logs:DeleteLogDelivery
                  - logs:ListLogDeliveries
                  - logs:PutResourcePolicy
                  - logs:DescribeResourcePolicies
                  - logs:DescribeLogGroups
                Resource: "*"

  #####################################################################################################################
  # Step Function for S3 to SQS processing
  #####################################################################################################################

  StepFunctionRole:
    Type: AWS::IAM::Role
    Properties:
      AssumeRolePolicyDocument:
        Version: 2012-10-17
        Statement:
          - Effect: Allow
            Principal:
              Service: states.amazonaws.com
            Action: sts:AssumeRole
      Path: "/service-role/"
      Policies:
        - PolicyName: StepFunctionS3SqsPolicy
          PolicyDocument:
            Version: 2012-10-17
            Statement:
              - Effect: Allow
                Action:
                  - s3:ListBucket
                  - s3:GetObject
                Resource:
                  - !GetAtt EnvironmentBucket.Arn
                  - !Sub "${EnvironmentBucket.Arn}/*"
              - Effect: Allow
                Action:
                  - s3:ListBucket
                Resource: "*"
              - Effect: Allow
                Action:
                  - sqs:SendMessage
                  - sqs:GetQueueUrl
                Resource:
                  - !GetAtt MwaaSqsQueue.Arn
                  - !GetAtt WorkflowSqsQueue.Arn
              - Effect: Allow
                Action:
                  - states:StartExecution
                Resource:
                  - !Sub "arn:aws:states:${AWS::Region}:${AWS::AccountId}:stateMachine:${AWS::StackName}-*"
              # Required for states:startExecution.sync to create the managed EventBridge rule
              - Effect: Allow
                Action:
                  - events:PutRule
                  - events:PutTargets
                  - events:DescribeRule
                  - events:DeleteRule
                  - events:RemoveTargets
                Resource:
                  - !Sub "arn:aws:events:${AWS::Region}:${AWS::AccountId}:rule/StepFunctionsGetEventsForStepFunctionsExecutionRule"

  # Child state machine: processes a single page starting after a given key and maps to SQS
  S3PageProcessorStateMachine:
    Type: AWS::StepFunctions::StateMachine
    Properties:
      StateMachineName: !Sub "${AWS::StackName}-S3PageProcessor"
      RoleArn: !GetAtt StepFunctionRole.Arn
      DefinitionString: |
        {
          "Comment": "Process one S3 page (MaxKeys=1000) starting after StartAfter and send SQS messages",
          "StartAt": "BranchList",
          "States": {
            "BranchList": {
              "Type": "Choice",
              "Choices": [
                { "Variable": "$.continuationToken", "IsPresent": true, "Next": "ListPageWithToken" },
                { "Variable": "$.startAfter", "IsPresent": true, "Next": "ListPageWithStartAfter" }
              ],
              "Default": "ListPageNoStartAfter"
            },
            "ListPageWithToken": {
              "Type": "Task",
              "Resource": "arn:aws:states:::aws-sdk:s3:listObjectsV2",
              "Parameters": {
                "Bucket.$": "$.bucketName",
                "MaxKeys": 1000,
                "ContinuationToken.$": "$.continuationToken"
              },
              "ResultPath": "$.list",
              "Next": "ProcessOrDone",
              "Retry": [
                { "ErrorEquals": ["States.TaskFailed", "S3.NoSuchBucket", "S3.AccessDenied"], "IntervalSeconds": 2, "MaxAttempts": 3, "BackoffRate": 2.0 }
              ],
              "Catch": [
                { "ErrorEquals": ["States.ALL"], "ResultPath": "$.errorInfo", "Next": "ReturnEmpty" }
              ]
            },
            "ListPageNoStartAfter": {
              "Type": "Task",
              "Resource": "arn:aws:states:::aws-sdk:s3:listObjectsV2",
              "Parameters": {
                "Bucket.$": "$.bucketName",
                "MaxKeys": 1000
              },
              "ResultPath": "$.list",
              "Next": "ProcessOrDone",
              "Retry": [
                {
                  "ErrorEquals": ["States.TaskFailed", "S3.NoSuchBucket", "S3.AccessDenied"],
                  "IntervalSeconds": 2,
                  "MaxAttempts": 3,
                  "BackoffRate": 2.0
                }
              ],
              "Catch": [
                {
                  "ErrorEquals": ["States.ALL"],
                  "ResultPath": "$.errorInfo",
                  "Next": "ReturnEmpty"
                }
              ]
            },
            "ListPageWithStartAfter": {
              "Type": "Task",
              "Resource": "arn:aws:states:::aws-sdk:s3:listObjectsV2",
              "Parameters": {
                "Bucket.$": "$.bucketName",
                "MaxKeys": 1000,
                "StartAfter.$": "$.startAfter"
              },
              "ResultPath": "$.list",
              "Next": "ProcessOrDone",
              "Retry": [
                { "ErrorEquals": ["States.TaskFailed", "S3.NoSuchBucket", "S3.AccessDenied"], "IntervalSeconds": 2, "MaxAttempts": 3, "BackoffRate": 2.0 }
              ],
              "Catch": [
                { "ErrorEquals": ["States.ALL"], "ResultPath": "$.errorInfo", "Next": "ReturnEmpty" }
              ]
            },
            "ProcessOrDone": {
              "Type": "Choice",
              "Choices": [
                {
                  "Variable": "$.list.Contents",
                  "IsPresent": true,
                  "Next": "MapObjects"
                }
              ],
              "Default": "ReturnEmpty"
            },
            "MapObjects": {
              "Type": "Map",
              "MaxConcurrency": 0,
              "ItemsPath": "$.list.Contents",
              "Iterator": {
                "StartAt": "CreateMessage",
                "States": {
                  "CreateMessage": {
                    "Type": "Pass",
                    "Parameters": {
                      "s3": {
                        "bucket": { "name.$": "$$.Execution.Input.bucketName" },
                        "object": { "key.$": "$.Key" }
                      }
                    },
                    "ResultPath": "$.message",
                    "Next": "SendToSQS"
                  },
                  "SendToSQS": {
                    "Type": "Task",
                    "Resource": "arn:aws:states:::sqs:sendMessage",
                    "Parameters": {
                      "QueueUrl.$": "$$.Execution.Input.sqsQueueUrl",
                      "MessageBody.$": "States.JsonToString($.message)"
                    },
                    "ResultPath": "$.sqsResult",
                    "Next": "Success",
                    "Retry": [
                      {
                        "ErrorEquals": ["States.TaskFailed", "SQS.QueueDoesNotExist", "SQS.InvalidMessageContents"],
                        "IntervalSeconds": 1,
                        "MaxAttempts": 3,
                        "BackoffRate": 2.0
                      },
                      { "ErrorEquals": ["States.Timeout"], "IntervalSeconds": 3, "MaxAttempts": 2, "BackoffRate": 1.5 }
                    ],
                    "Catch": [
                      { "ErrorEquals": ["States.ALL"], "ResultPath": "$.errorInfo", "Next": "LogError" }
                    ]
                  },
                  "LogError": { "Type": "Pass", "Result": { "status": "error" }, "End": true },
                  "Success": { "Type": "Pass", "Result": { "status": "processed" }, "End": true }
                }
              },
              "ResultPath": "$.processed",
              "Next": "ReturnResult",
              "Catch": [
                { "ErrorEquals": ["States.TaskFailed", "States.MapRunFailed"], "ResultPath": "$.mapError", "Next": "ReturnResult" }
              ]
            },
            "ReturnEmpty": {
              "Type": "Pass",
              "Result": { "nextToken": null, "count": 0, "isTruncated": false },
              "End": true
            },
            "ReturnResult": {
              "Type": "Choice",
              "Choices": [
                {
                  "Variable": "$.list.NextContinuationToken",
                  "IsPresent": true,
                  "Next": "ReturnWithToken"
                }
              ],
              "Default": "ReturnWithoutToken"
            },
            "ReturnWithToken": {
              "Type": "Pass",
              "Parameters": {
                "nextToken.$": "$.list.NextContinuationToken",
                "count.$": "States.ArrayLength($.list.Contents)",
                "isTruncated.$": "$.list.IsTruncated"
              },
              "End": true
            },
            "ReturnWithoutToken": {
              "Type": "Pass",
              "Parameters": {
                "nextToken": null,
                "count.$": "States.ArrayLength($.list.Contents)",
                "isTruncated.$": "$.list.IsTruncated"
              },
              "End": true
            }
          }
        }

  # Parent/orchestrator state machine: loops child calls and recurses near history limit
  S3ToSqsStateMachine:
    Type: AWS::StepFunctions::StateMachine
    Properties:
      StateMachineName: !Sub "${AWS::StackName}-S3ToSqsProcessor"
      RoleArn: !GetAtt StepFunctionRole.Arn
      DefinitionSubstitutions:
        S3PageProcessorStateMachine: !Ref S3PageProcessorStateMachine
      DefinitionString: |
        {
          "Comment": "Orchestrate S3 pagination by invoking child per page; recurse at ~24.5k iterations",
          "StartAt": "InitBranch",
          "States": {
            "InitBranch": {
              "Type": "Choice",
              "Choices": [
                { "Variable": "$.continuationToken", "IsPresent": true, "Next": "InitWithToken" }
              ],
              "Default": "InitNoToken"
            },
            "InitWithToken": {
              "Type": "Pass",
              "Parameters": {
                "bucketName.$": "$.bucketName",
                "sqsQueueUrl.$": "$.sqsQueueUrl",
                "continuationToken.$": "$.continuationToken",
                "loopCount": 0
              },
              "ResultPath": "$.ctx",
              "Next": "ProcessPage"
            },
            "InitNoToken": {
              "Type": "Pass",
              "Parameters": {
                "bucketName.$": "$.bucketName",
                "sqsQueueUrl.$": "$.sqsQueueUrl",
                "continuationToken": null,
                "loopCount": 0
              },
              "ResultPath": "$.ctx",
              "Next": "ProcessPage"
            },
            "ProcessPage": {
              "Type": "Task",
              "Resource": "arn:aws:states:::states:startExecution.sync",
              "Parameters": {
                "StateMachineArn": "${S3PageProcessorStateMachine}",
                "Input": {
                  "bucketName.$": "$.ctx.bucketName",
                  "sqsQueueUrl.$": "$.ctx.sqsQueueUrl",
                  "continuationToken.$": "$.ctx.continuationToken"
                }
              },
              "ResultSelector": {
                "parsed.$": "States.StringToJson($.Output)"
              },
              "ResultPath": "$.child",
              "Next": "UpdateForNext",
              "Retry": [
                { "ErrorEquals": ["States.TaskFailed"], "IntervalSeconds": 2, "MaxAttempts": 3, "BackoffRate": 2.0 }
              ],
              "Catch": [
                { "ErrorEquals": ["States.ALL"], "ResultPath": "$.errorInfo", "Next": "Done" }
              ]
            },
            "UpdateForNext": {
              "Type": "Pass",
              "Parameters": {
                "ctx": {
                  "bucketName.$": "$.ctx.bucketName",
                  "sqsQueueUrl.$": "$.ctx.sqsQueueUrl",
                  "continuationToken.$": "$.child.parsed.nextToken",
                  "loopCount.$": "States.MathAdd($.ctx.loopCount, 1)"
                },
                "hasMore.$": "$.child.parsed.isTruncated"
              },
              "ResultPath": "$.loop",
              "Next": "ContinueOrRecurse"
            },
            "ContinueOrRecurse": {
              "Type": "Choice",
              "Choices": [
                { "Variable": "$.loop.hasMore", "BooleanEquals": true, "Next": "CheckLimit" }
              ],
              "Default": "Done"
            },
            "CheckLimit": {
              "Type": "Choice",
              "Choices": [
                { "Variable": "$.loop.ctx.loopCount", "NumericLessThan": 25, "Next": "ProcessPageFromLoop" }
              ],
              "Default": "Recurse"
            },
            "ProcessPageFromLoop": {
              "Type": "Pass",
              "InputPath": "$.loop.ctx",
              "ResultPath": "$.ctx",
              "Next": "ProcessPage"
            },
            "Recurse": {
              "Type": "Task",
              "Resource": "arn:aws:states:::states:startExecution",
              "Parameters": {
                "StateMachineArn.$": "$$.StateMachine.Id",
                "Name.$": "States.UUID()",
                "Input": {
                  "bucketName.$": "$.loop.ctx.bucketName",
                  "sqsQueueUrl.$": "$.loop.ctx.sqsQueueUrl",
                  "continuationToken.$": "$.loop.ctx.continuationToken"
                }
              },
              "ResultPath": "$.restarted",
              "Next": "Done"
            },
            "Done": { "Type": "Pass", "End": true }
          }
        }

Outputs:
  DownloaderFunctionName:
    Description: Name of the downloader Lambda function
    Value: !Ref DownloaderFunction
  DownloaderFunctionArn:
    Description: ARN of the downloader Lambda function
    Value: !GetAtt DownloaderFunction.Arn
  UpdaterFunctionName:
    Description: Name of the updater Lambda function
    Value: !Ref UpdaterFunction
  UpdaterFunctionArn:
    Description: ARN of the updater Lambda function
    Value: !GetAtt UpdaterFunction.Arn
  EnvironmentBucketName:
    Description: S3 Bucket for MWAA Environment
    Value: !Ref EnvironmentBucket
  MwaaSqsQueueUrl:
    Description: URL of the MWAA SQS Queue
    Value: !Ref MwaaSqsQueue
  MwaaSqsQueueArn:
    Description: ARN of the MWAA SQS Queue
    Value: !GetAtt MwaaSqsQueue.Arn
  MwaaDeadLetterQueueUrl:
    Description: URL of the MWAA Dead Letter Queue
    Value: !Ref MwaaDeadLetterQueue
  MwaaDeadLetterQueueArn:
    Description: ARN of the MWAA Dead Letter Queue
    Value: !GetAtt MwaaDeadLetterQueue.Arn
  DownloaderFunctionArnParameterName:
    Description: SSM Parameter name containing DownloaderFunction ARN
    Value: !Ref DownloaderFunctionArnParameter
  S3ToSqsStateMachineArn:
    Description: ARN of the S3 to SQS processing Step Function
    Value: !Ref S3ToSqsStateMachine
  S3ToSqsStateMachineName:
    Description: Name of the S3 to SQS processing Step Function
    Value: !GetAtt S3ToSqsStateMachine.Name
  WorkflowQueueUrl:
    Description: URL of the workflow SQS queue (Step Functions trigger)
    Value: !Ref WorkflowSqsQueue
  WorkflowQueueArn:
    Description: ARN of the workflow SQS queue
    Value: !GetAtt WorkflowSqsQueue.Arn
  ElephantExpressStateMachineArn:
    Description: ARN of the Elephant Express state machine
    Value: !Ref ElephantExpressStateMachine
  ElephantExpressStateMachineName:
    Description: Name of the Elephant Express state machine
    Value: !GetAtt ElephantExpressStateMachine.Name
  WorkflowDeadLetterQueueUrl:
    Description: URL of the Workflow Dead Letter Queue
    Value: !Ref WorkflowDeadLetterQueue
  WorkflowDeadLetterQueueArn:
    Description: ARN of the Workflow Dead Letter Queue
    Value: !GetAtt WorkflowDeadLetterQueue.Arn
  TransactionsSqsQueueUrl:
    Description: URL of the Transactions SQS Queue
    Value: !Ref TransactionsSqsQueue
  TransactionsSqsQueueArn:
    Description: ARN of the Transactions SQS Queue
    Value: !GetAtt TransactionsSqsQueue.Arn
  TransactionsDeadLetterQueueUrl:
    Description: URL of the Transactions Dead Letter Queue
    Value: !Ref TransactionsDeadLetterQueue
  TransactionsDeadLetterQueueArn:
    Description: ARN of the Transactions Dead Letter Queue
    Value: !GetAtt TransactionsDeadLetterQueue.Arn<|MERGE_RESOLUTION|>--- conflicted
+++ resolved
@@ -80,7 +80,6 @@
       - "true"
       - "false"
 
-<<<<<<< HEAD
   ElephantPrepareBrowserFlowTemplate:
     Description: Browser flow template for prepare function (must be provided with ElephantPrepareBrowserFlowParameters)
     Type: String
@@ -90,8 +89,6 @@
     Type: String
     Default: ""
 
-=======
->>>>>>> e6f557f8
   UpdaterScheduleRate:
     Description: How often the updater function runs (e.g., '1 minute', '5 minutes', or 'cron(*/1 * * * ? *)' for every minute)
     Type: String
