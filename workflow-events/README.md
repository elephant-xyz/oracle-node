## Overview

The `workflow-events` module processes workflow-related events emitted to Amazon EventBridge and exposes a helper Lambda for querying failed executions and their errors from the shared DynamoDB table.

- **`workflow-event-handler` Lambda**: Subscribed to a WorkflowEvent EventBridge rule; persists workflow errors into the `workflow-errors` DynamoDB table.
- **`get-execution` Lambda**: Direct-invocation utility that returns the execution with the most/least errors (optionally filtered by error type) together with its individual error records.

All resources are defined in `template.yaml` as an AWS SAM application.

---

## Event Sources and Triggers

### EventBridge rule for `workflow-event-handler`

`WorkflowEventHandlerFunction` is wired to an EventBridge rule with the following pattern (see `template.yaml`):

- **source**: `elephant.workflow`
- **detail-type**:
  - `WorkflowEvent`
  - `ElephantErrorResolved`
  - `ElephantErrorFailedToResolve`

Only events that match this pattern will trigger the `workflow-event-handler` Lambda.

### Expected event detail schema (`WorkflowEventDetail`)

The Lambda expects the EventBridge event detail to conform to the `WorkflowEventDetail` type from the shared layer (`shared/types.ts`):

- **executionId** (`string`): Unique identifier of the workflow execution.
- **county** (`string`): County identifier for the execution.
- **status** (`"SUCCEEDED" | "FAILED" | "IN_PROGRESS" | "SCHEDULED"`): Current workflow step status.
- **phase** (`string`): Current phase of the workflow.
- **step** (`string`): Current step within the phase.
- **taskToken** (`string`, optional): Step Functions task token for callback, if applicable.
- **errors** (`WorkflowError[]`): Array of error objects:
  - **code** (`string`): Error code identifier.
  - **details** (`Record<string, unknown>`): Arbitrary key–value payload with error context.

When `errors` is non-empty, `workflow-event-handler` writes:

- Aggregated error records (`ErrorRecord`)
- Execution-to-error links (`ExecutionErrorLink`)
- A failed-execution record (`FailedExecutionItem`)

into the `workflow-errors` DynamoDB table, using several GSIs for analytics and lookups.

### Expected event detail schema (`ElephantErrorResolved` and `ElephantErrorFailedToResolve`)

These events are used to manage the lifecycle of errors in the system. Both share the same schema structure (`ElephantErrorResolvedDetail`).

- **`ElephantErrorResolved`**: Signals that an error (or all errors for an execution) has been successfully resolved. The handler will delete the corresponding error records from the DynamoDB table.
- **`ElephantErrorFailedToResolve`**: Signals that an automated resolution attempt failed. The handler will mark the corresponding error records as `maybeUnrecoverable` in the DynamoDB table, excluding them from standard error counts.

**Schema:**

The event detail must contain **at least one** of the following fields:

- **executionId** (`string`, optional):
  - If provided, the action applies to **all errors** associated with this execution ID.
  - For `ElephantErrorResolved`: All errors for this execution are resolved across ALL executions that share the same error codes.
  - For `ElephantErrorFailedToResolve`: All errors for this execution are marked as `maybeUnrecoverable`.

- **errorCode** (`string`, optional):
  - If provided (and `executionId` is absent), the action applies to **this specific error code** across ALL executions.
  - For `ElephantErrorResolved`: The error code is deleted from all executions.
  - For `ElephantErrorFailedToResolve`: The error code is marked as `maybeUnrecoverable` for all executions.

**Examples:**

Resolve all errors for a specific execution:
<<<<<<< HEAD
=======

>>>>>>> 05b8a4d1
```json
{
  "executionId": "arn:aws:states:us-east-1:123456789:execution:my-state-machine:execution-name"
}
```

Resolve a specific error code globally:
<<<<<<< HEAD
=======

>>>>>>> 05b8a4d1
```json
{
  "errorCode": "MV-ERROR-CODE-123"
}
```

---

## `get-execution` Lambda

### Function name and ARN

In `template.yaml`, the function is defined as:

- **Logical ID**: `GetExecutionFunction`
- **Deployed function name**: `${EnvironmentName}-get-execution`  
  (for example, with `EnvironmentName=dev`, the name is `dev-get-execution`).

The template exposes the ARN via an output:

- **Output key**: `GetExecutionFunctionArn`
- **Value**: `!GetAtt GetExecutionFunction.Arn`

### How to get the `get-execution` Lambda ARN

You can retrieve the ARN via any of the following methods (replace `<STACK_NAME>` and `<ENV>` as appropriate):

- **CloudFormation console**:
  - Open the stack that deployed `workflow-events`.
  - Go to the **Outputs** tab.
  - Look for the output named **`GetExecutionFunctionArn`** – its value is the Lambda ARN.

- **AWS CLI – CloudFormation outputs**:

```bash
aws cloudformation describe-stacks \
  --stack-name <STACK_NAME> \
  --query "Stacks[0].Outputs[?OutputKey=='GetExecutionFunctionArn'].OutputValue" \
  --output text
```

- **AWS CLI – by function name** (if you know `EnvironmentName`):

```bash
ENVIRONMENT_NAME=<ENV> # e.g. MWAAEnvironment, dev, prod
FUNCTION_NAME="${ENVIRONMENT_NAME}-get-execution"

aws lambda get-function \
  --function-name "$FUNCTION_NAME" \
  --query "Configuration.FunctionArn" \
  --output text
```

---

## `get-execution` request schema

`get-execution` is designed for **direct Lambda invocation** (for example via CLI, SDK, or Step Functions task), not behind API Gateway. The handler validates its input with Zod (`GetExecutionEventSchema`).

### Shape

The input event must match:

- **sortOrder** (`"most" | "least"`, required):
  - `"most"` – return the execution with the **highest** error count.
  - `"least"` – return the execution with the **lowest** error count.
- **errorType** (`string`, optional):
  - If provided, must be a **non-empty string**.
  - Interpreted as the **first two characters** of the error code (for example, `"MV"` for all errors whose code starts with `"MV"`).
  - When present, the function queries via the **GS3** index; otherwise it uses **GS1**.

Example valid payloads:

```json
{ "sortOrder": "most" }
```

```json
{ "sortOrder": "least", "errorType": "MV" }
```

---

## `get-execution` response schema

The function returns a JSON object with the following shape:

- **success** (`boolean`): `true` if the call succeeded (including the case where no matching execution is found), `false` on validation or runtime error.
- **execution** (`ExecutionBusinessData | null`):
  - When found: an object representing the failed execution, containing **business fields only**.
  - When no execution matches the query: `null`.
- **errors** (`ErrorBusinessData[]`): Array of error records for the returned execution, again with **business fields only**.
- **error** (`string | ZodIssue[]`, optional):
  - Present only when `success === false`.
  - For validation errors: an array of Zod issues.
  - For runtime errors: a human-readable error string.

### `ExecutionBusinessData`

When `execution` is not `null`, it has the following fields:

- **executionId** (`string`): Identifier of the failed execution.
- **status** (`"failed" | "maybeSolved" | "solved"`): Current status bucket for the execution.
- **errorType** (`string`): Error type (first two characters shared by all error codes in the execution).
- **county** (`string`): County identifier.
- **totalOccurrences** (`number`): Total number of error occurrences recorded for this execution.
- **openErrorCount** (`number`): Count of unique unresolved errors.
- **uniqueErrorCount** (`number`): Count of unique error codes in the execution.
- **taskToken** (`string`, optional): Step Functions task token associated with the failed execution, if applicable.
- **createdAt** (`string`, ISO timestamp): When the execution item was first created.
- **updatedAt** (`string`, ISO timestamp): When the execution item was last updated.

All DynamoDB-specific fields (for example `PK`, `SK`, `GS1PK`, `GS1SK`, `GS3PK`, `GS3SK`, `entityType`) are removed in the response.

### `ErrorBusinessData`

Each element in the `errors` array has:

- **errorCode** (`string`): Error code identifier.
- **status** (`"failed" | "maybeSolved" | "solved"`): Resolution status for this error within the execution.
- **occurrences** (`number`): Number of times this error occurred within the execution.
- **errorDetails** (`string`): JSON-encoded key–value payload with the error details.
- **executionId** (`string`): The failed execution that the error belongs to.
- **county** (`string`): County identifier.
- **createdAt** (`string`, ISO timestamp): When this link item was first created.
- **updatedAt** (`string`, ISO timestamp): When this link item was last updated.

---

## Example invocation via AWS CLI

After obtaining the function ARN or name (see above), you can invoke `get-execution` like this:

```bash
FUNCTION_ARN="<GET_EXECUTION_FUNCTION_ARN>"

aws lambda invoke \
  --function-name "$FUNCTION_ARN" \
  --payload '{"sortOrder":"most","errorType":"MV"}' \
  --cli-binary-format raw-in-base64-out \
  response.json
```

The `response.json` file will contain a `GetExecutionResponse` object as described above.<|MERGE_RESOLUTION|>--- conflicted
+++ resolved
@@ -69,10 +69,7 @@
 **Examples:**
 
 Resolve all errors for a specific execution:
-<<<<<<< HEAD
-=======
-
->>>>>>> 05b8a4d1
+
 ```json
 {
   "executionId": "arn:aws:states:us-east-1:123456789:execution:my-state-machine:execution-name"
@@ -80,10 +77,7 @@
 ```
 
 Resolve a specific error code globally:
-<<<<<<< HEAD
-=======
-
->>>>>>> 05b8a4d1
+
 ```json
 {
   "errorCode": "MV-ERROR-CODE-123"
