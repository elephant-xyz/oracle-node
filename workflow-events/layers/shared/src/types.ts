type StepStatus =
  | "SUCCEEDED"
  | "FAILED"
  | "PARKED"
  | "IN_PROGRESS"
  | "SCHEDULED";

export interface WorkflowError {
  /** Error code identifier. */
  code: string;
  /** Additional error details (key-value pairs). */
  details: Record<string, unknown>;
}

export interface WorkflowEventDetail {
  /** Unique identifier for the workflow execution. */
  executionId: string;
  /** County identifier associated with the execution. */
  county: string;
  /** Current status of the workflow execution. */
  status: StepStatus;
  /** Current phase of the workflow execution. */
  phase: string;
  /** Current step within the phase. */
  step: string;
  /** Data group used for the workflow execution. */
  dataGroupLabel?: string;
  /** Task token for Step Functions callback (if applicable). */
  taskToken?: string;
  /** S3 URI of the prepared output from the prepare step. */
  preparedS3Uri?: string;
  /** Array of errors encountered during execution. */
  errors: WorkflowError[];
}

/**
 * Error status for execution-specific errors.
 */
<<<<<<< HEAD
export type ErrorStatus = "failed" | "maybeSolved" | "solved" | "maybeUnrecoverable";
=======
export type ErrorStatus =
  | "failed"
  | "maybeSolved"
  | "solved"
  | "maybeUnrecoverable";
>>>>>>> 16c9041c

/**
 * Error record representing an error aggregate in DynamoDB.
 */
export interface ErrorRecord {
  /** Primary key in the format `ERROR#{errorCode}`. */
  PK: string;
  /** Sort key mirroring the primary key (`ERROR#{errorCode}`). */
  SK: string;
  /** Error code identifier. */
  errorCode: string;
  /** Error type. First 2 characters of the error code.*/
  errorType: string;
  /** Entity discriminator. */
  entityType: string;
  /** Error details JSON-encoded key-value pairs. */
  errorDetails: string;
  /** Error status. */
  errorStatus: ErrorStatus;
  /** Aggregate occurrence count across executions. */
  totalCount: number;
  /** ISO timestamp when the error aggregate was created. */
  createdAt: string;
  /** ISO timestamp when the aggregate was last updated. */
  updatedAt: string;
  /** Recent execution identifier that observed the error. */
  latestExecutionId: string;
  /** Global secondary index PK (`TYPE#ERROR`) for reverse lookup. */
  GS1PK: string;
  /** Global secondary index SK (`ERROR#{errorCode}`) for reverse lookup. */
  GS1SK: string;
  /** Global secondary index PK (`TYPE#ERROR`) for reverse lookup. */
  GS2PK: string;
  /** Global secondary index SK (`COUNT#{status}#{paddedCount}#ERROR#{errorCode}`) for count-based sorting. */
  GS2SK: string;
  /** Global secondary index partition key (`METRIC#ERRORCOUNT`). */
  GS3PK: string;
  /** Global secondary index sort key for the generalized count sort key (`COUNT#{errorType}#000010#ERROR#errorCode`). */
  GS3SK: string;
}

/**
 * Execution-error link item joining execution and error hash.
 */
export interface ExecutionErrorLink {
  /** Primary key in the format `EXECUTION#{executionId}`. */
  PK: string;
  /** Sort key in the format `ERROR#{errorCode}`. */
  SK: string;
  /** Entity discriminator (for example `ExecutionError`). */
  entityType: string;
  /** Error code identifier. */
  errorCode: string;
  /** Resolution status for the execution-specific error. */
  status: ErrorStatus;
  /** Occurrence count within the execution. */
  occurrences: number;
  /** Error details JSON-encoded key-value pairs. */
  errorDetails: string;
  /** Identifier of the failed execution. */
  executionId: string;
  /** County identifier. */
  county: string;
  /** ISO timestamp when the link item was created. */
  createdAt: string;
  /** ISO timestamp when the link item was last updated. */
  updatedAt: string;
  /** Global secondary index PK (`ERROR#{errorCode}`) for reverse lookup. */
  GS1PK: string;
  /** Global secondary index SK (`EXECUTION#{executionId}`) for reverse lookup. */
  GS1SK: string;
}

/**
 * Event detail for ElephantErrorResolved events.
 */
export interface ElephantErrorResolvedDetail {
  /** Execution ID to resolve all errors for. */
  executionId?: string;
  /** Error code to resolve from all executions. */
  errorCode?: string;
}

/**
 * Event detail for ElephantErrorFailedToResolve events.
 * Same structure as ElephantErrorResolvedDetail - marks errors as maybeUnrecoverable.
 */
export type ElephantErrorFailedToResolveDetail = ElephantErrorResolvedDetail;

/**
 * Failed execution item in DynamoDB.
 */
export interface FailedExecutionItem {
  /** Primary key in the format `EXECUTION#{executionId}`. */
  PK: string;
  /** Sort key mirroring the PK (`EXECUTION#{executionId}`). */
  SK: string;
  /** Identifier of the failed execution. */
  executionId: string;
  /** Entity discriminator (for example `FailedExecution`). */
  entityType: string;
  /** Execution status bucket (`failed` | `maybeSolved` | `solved`). */
  status: ErrorStatus;
  /** Error type. First 2 characters of the error code, that is common to all errors in the execution.*/
  errorType: string;
  /** County identifier. */
  county: string;
  /** Total error occurrences observed. */
  totalOccurrences: number;
  /** Count of unique unresolved errors. */
  openErrorCount: number;
  /** Count of unique errors in the execution. */
  uniqueErrorCount: number;
  /** Task token for Step Functions callback (if applicable). */
  taskToken?: string;
  /** S3 URI of the prepared output from the prepare step. */
  preparedS3Uri?: string;
  /** ISO timestamp when the execution record was created. */
  createdAt: string;
  /** ISO timestamp when the execution record was updated. */
  updatedAt: string;
  /** Global secondary index partition key (`METRIC#ERRORCOUNT`). */
  GS1PK: string;
  /** Global secondary index sort key (`COUNT#{status}#{paddedCount}#EXECUTION#{executionId}`). */
  GS1SK: string;
  /** Global secondary index partition key (`METRIC#ERRORCOUNT`). */
  GS3PK: string;
  /** Global secondary index sort key (`COUNT#{errorType}#{status}#{paddedCount}#EXECUTION#{executionId}`). */
  GS3SK: string;
}<|MERGE_RESOLUTION|>--- conflicted
+++ resolved
@@ -27,8 +27,6 @@
   dataGroupLabel?: string;
   /** Task token for Step Functions callback (if applicable). */
   taskToken?: string;
-  /** S3 URI of the prepared output from the prepare step. */
-  preparedS3Uri?: string;
   /** Array of errors encountered during execution. */
   errors: WorkflowError[];
 }
@@ -36,15 +34,11 @@
 /**
  * Error status for execution-specific errors.
  */
-<<<<<<< HEAD
-export type ErrorStatus = "failed" | "maybeSolved" | "solved" | "maybeUnrecoverable";
-=======
 export type ErrorStatus =
   | "failed"
   | "maybeSolved"
   | "solved"
   | "maybeUnrecoverable";
->>>>>>> 16c9041c
 
 /**
  * Error record representing an error aggregate in DynamoDB.
@@ -160,8 +154,6 @@
   uniqueErrorCount: number;
   /** Task token for Step Functions callback (if applicable). */
   taskToken?: string;
-  /** S3 URI of the prepared output from the prepare step. */
-  preparedS3Uri?: string;
   /** ISO timestamp when the execution record was created. */
   createdAt: string;
   /** ISO timestamp when the execution record was updated. */
