import {
  TransactWriteCommand,
  UpdateCommand,
  BatchGetCommand,
  QueryCommand,
  DeleteCommand,
  BatchWriteCommand,
  GetCommand,
} from "@aws-sdk/lib-dynamodb";
import type {
  WorkflowEventDetail,
  WorkflowError,
  ErrorRecord,
  ExecutionErrorLink,
  FailedExecutionItem,
  ErrorStatus,
} from "./types.js";
import { TABLE_NAME, docClient } from "./dynamodb-client.js";
import {
  ENTITY_TYPES,
  padCount,
  extractErrorType,
  createKey,
  DEFAULT_GSI_STATUS,
  toGsiStatus,
} from "./keys.js";

// =============================================================================
// Helper Functions
// =============================================================================

/**
 * Gets the table name, throwing a descriptive error if not set.
 * @returns The DynamoDB table name
 * @throws Error if WORKFLOW_ERRORS_TABLE_NAME is not set
 */
const getTableName = (): string => {
  if (!TABLE_NAME) {
    throw new Error(
      "WORKFLOW_ERRORS_TABLE_NAME environment variable is not set",
    );
  }
  return TABLE_NAME;
};

/**
 * Default error status for new records.
 */
const DEFAULT_ERROR_STATUS: ErrorStatus = "failed";

/**
 * Counts occurrences of each error code in the errors array.
 * @param errors - Array of workflow errors
 * @returns Map of error codes to their occurrence counts
 */
const countErrorOccurrences = (
  errors: WorkflowError[],
): Map<string, { count: number; details: Record<string, unknown> }> => {
  const occurrenceMap = new Map<
    string,
    { count: number; details: Record<string, unknown> }
  >();

  for (const error of errors) {
    const existing = occurrenceMap.get(error.code);
    if (existing) {
      existing.count += 1;
    } else {
      occurrenceMap.set(error.code, { count: 1, details: error.details });
    }
  }

  return occurrenceMap;
};

/**
 * Statistics about errors in an execution for FailedExecutionItem.
 */
interface ExecutionErrorStats {
  /** Total number of error occurrences. */
  totalOccurrences: number;
  /** Number of unique error codes. */
  uniqueErrorCount: number;
  /** Error type for the execution (first 2 characters of error code). */
  errorType: string;
}

/**
 * Builds UpdateCommand parameters for upserting an ErrorRecord.
 * Uses atomic counter for totalCount increment.
 * @param errorCode - The error code identifier
 * @param errorDetails - Additional error details
 * @param executionId - The execution ID that observed this error
 * @param occurrences - Number of times this error occurred in the execution
 * @param now - ISO timestamp for the operation
 * @returns UpdateCommand input for ErrorRecord upsert
 */
const buildErrorRecordUpdate = (
  errorCode: string,
  errorDetails: Record<string, unknown>,
  executionId: string,
  occurrences: number,
  now: string,
): {
  Update: {
    TableName: string;
    Key: Pick<ErrorRecord, "PK" | "SK">;
    UpdateExpression: string;
    ExpressionAttributeValues: Record<string, string | number>;
  };
} => {
  const tableName = getTableName();
  const pk = createKey("ERROR", errorCode);
  const errorType = extractErrorType(errorCode);
  // Note: GS2SK and GS3SK are NOT set here - they are updated separately
  // after the transaction via refreshErrorRecordSortKeys to reflect the
  // actual totalCount (since totalCount uses atomic increment).

  return {
    Update: {
      TableName: tableName,
      Key: {
        PK: pk,
        SK: pk,
      },
      UpdateExpression: `
        SET errorCode = :errorCode,
            entityType = :entityType,
            errorType = :errorType,
            errorDetails = :errorDetails,
            errorStatus = if_not_exists(errorStatus, :defaultStatus),
            totalCount = if_not_exists(totalCount, :zero) + :increment,
            createdAt = if_not_exists(createdAt, :now),
            updatedAt = :now,
            latestExecutionId = :executionId,
            GS1PK = :gs1pk,
            GS1SK = :gs1sk,
            GS2PK = :gs2pk,
            GS3PK = :gs3pk
      `.trim(),
      ExpressionAttributeValues: {
        ":errorCode": errorCode,
        ":entityType": ENTITY_TYPES.ERROR,
        ":errorType": errorType,
        ":errorDetails": JSON.stringify(errorDetails),
        ":defaultStatus": DEFAULT_ERROR_STATUS,
        ":zero": 0,
        ":increment": occurrences,
        ":now": now,
        ":executionId": executionId,
        ":gs1pk": "TYPE#ERROR",
        ":gs1sk": pk,
        ":gs2pk": "TYPE#ERROR",
        ":gs3pk": "METRIC#ERRORCOUNT",
      },
    },
  };
};

/**
 * Builds UpdateCommand parameters for upserting an ExecutionErrorLink.
 * @param errorCode - The error code identifier
 * @param executionId - The execution ID
 * @param county - The county identifier
 * @param occurrences - Number of times this error occurred in the execution
 * @param errorDetails - Additional error details (key-value pairs)
 * @param now - ISO timestamp for the operation
 * @returns UpdateCommand input for ExecutionErrorLink upsert
 */
const buildExecutionErrorLinkUpdate = (
  errorCode: string,
  executionId: string,
  county: string,
  occurrences: number,
  errorDetails: Record<string, unknown>,
  now: string,
): {
  Update: {
    TableName: string;
    Key: Pick<ExecutionErrorLink, "PK" | "SK">;
    UpdateExpression: string;
    ExpressionAttributeNames: Record<string, string>;
    ExpressionAttributeValues: Record<string, string | number>;
  };
} => {
  const tableName = getTableName();
  const pk = createKey("EXECUTION", executionId);
  const sk = createKey("ERROR", errorCode);

  return {
    Update: {
      TableName: tableName,
      Key: {
        PK: pk,
        SK: sk,
      },
      UpdateExpression: `
        SET entityType = :entityType,
            errorCode = :errorCode,
            #status = if_not_exists(#status, :defaultStatus),
            occurrences = if_not_exists(occurrences, :zero) + :occurrences,
            errorDetails = :errorDetails,
            executionId = :executionId,
            county = :county,
            createdAt = if_not_exists(createdAt, :now),
            updatedAt = :now,
            GS1PK = :gs1pk,
            GS1SK = :gs1sk
      `.trim(),
      ExpressionAttributeNames: {
        "#status": "status",
      },
      ExpressionAttributeValues: {
        ":entityType": ENTITY_TYPES.EXECUTION_ERROR,
        ":errorCode": errorCode,
        ":defaultStatus": DEFAULT_ERROR_STATUS,
        ":zero": 0,
        ":occurrences": occurrences,
        ":errorDetails": JSON.stringify(errorDetails),
        ":executionId": executionId,
        ":county": county,
        ":now": now,
        ":gs1pk": sk,
        ":gs1sk": pk,
      },
    },
  };
};

/**
 * Builds UpdateCommand parameters for upserting a FailedExecutionItem.
 * @param detail - The workflow event detail
 * @param stats - Error statistics for the execution
 * @param now - ISO timestamp for the operation
 * @returns UpdateCommand input for FailedExecutionItem upsert
 */
const buildFailedExecutionItemUpdate = (
  detail: WorkflowEventDetail,
  stats: ExecutionErrorStats,
  now: string,
): {
  Update: {
    TableName: string;
    Key: Pick<FailedExecutionItem, "PK" | "SK">;
    UpdateExpression: string;
    ExpressionAttributeNames: Record<string, string>;
    ExpressionAttributeValues: Record<string, string | number>;
  };
} => {
  const tableName = getTableName();
  const pk = createKey("EXECUTION", detail.executionId);
  // GS1SK format: COUNT#{status}#{paddedCount}#EXECUTION#{executionId}
  const gs1sk = `COUNT#${DEFAULT_GSI_STATUS}#${padCount(stats.uniqueErrorCount)}#EXECUTION#${detail.executionId}`;
  // GS3SK format: COUNT#{errorType}#{status}#{paddedCount}#EXECUTION#{executionId}
  const gs3sk = `COUNT#${stats.errorType}#${DEFAULT_GSI_STATUS}#${padCount(stats.uniqueErrorCount)}#EXECUTION#${detail.executionId}`;

  // Build taskToken clause only when defined
  const taskTokenClause =
    detail.taskToken !== undefined ? "taskToken = :taskToken," : "";

  const expressionAttributeValues: Record<string, string | number> = {
    ":executionId": detail.executionId,
    ":entityType": ENTITY_TYPES.FAILED_EXECUTION,
    ":errorType": stats.errorType,
    ":defaultStatus": DEFAULT_ERROR_STATUS,
    ":county": detail.county,
    ":zero": 0,
    ":totalOccurrences": stats.totalOccurrences,
    ":uniqueErrorCount": stats.uniqueErrorCount,
    ":now": now,
    ":gs1pk": "METRIC#ERRORCOUNT",
    ":gs1sk": gs1sk,
    ":gs3pk": "METRIC#ERRORCOUNT",
    ":gs3sk": gs3sk,
  };

  if (detail.taskToken !== undefined) {
    expressionAttributeValues[":taskToken"] = detail.taskToken;
  }

  return {
    Update: {
      TableName: tableName,
      Key: {
        PK: pk,
        SK: pk,
      },
      UpdateExpression: `
        SET executionId = :executionId,
            entityType = :entityType,
            errorType = :errorType,
            #status = if_not_exists(#status, :defaultStatus),
            county = :county,
            totalOccurrences = if_not_exists(totalOccurrences, :zero) + :totalOccurrences,
            openErrorCount = if_not_exists(openErrorCount, :zero) + :uniqueErrorCount,
            uniqueErrorCount = if_not_exists(uniqueErrorCount, :zero) + :uniqueErrorCount,
            ${taskTokenClause}
            createdAt = if_not_exists(createdAt, :now),
            updatedAt = :now,
            GS1PK = :gs1pk,
            GS1SK = :gs1sk,
            GS3PK = :gs3pk,
            GS3SK = :gs3sk
      `.trim(),
      ExpressionAttributeNames: {
        "#status": "status",
      },
      ExpressionAttributeValues: expressionAttributeValues,
    },
  };
};

/**
 * Retrieves the current totalCount for multiple error codes using BatchGetItem.
 * @param errorCodes - Array of error codes to look up
 * @returns Map of error code to totalCount
 */
const getErrorRecordCounts = async (
  errorCodes: string[],
): Promise<Map<string, number>> => {
  const tableName = getTableName();
  const countMap = new Map<string, number>();

  if (errorCodes.length === 0) {
    return countMap;
  }

  // BatchGetItem is limited to 100 items per request
  const BATCH_LIMIT = 100;

  for (let i = 0; i < errorCodes.length; i += BATCH_LIMIT) {
    const batch = errorCodes.slice(i, i + BATCH_LIMIT);
    const keys = batch.map((errorCode) => {
      const pk = createKey("ERROR", errorCode);
      return { PK: pk, SK: pk };
    });

    const command = new BatchGetCommand({
      RequestItems: {
        [tableName]: {
          Keys: keys,
          ProjectionExpression: "errorCode, totalCount",
        },
      },
    });

    const response = await docClient.send(command);
    const items = response.Responses?.[tableName] ?? [];

    for (const item of items) {
      const errorCode = item.errorCode as string;
      const totalCount = item.totalCount as number;
      countMap.set(errorCode, totalCount);
    }
  }

  return countMap;
};

/**
 * Refreshes GS2SK and GS3SK for multiple error records after a transaction.
 * Fetches the actual totalCount for each error and updates sort keys accordingly.
 * @param errorCodes - Array of error codes to refresh
 */
const refreshErrorRecordSortKeys = async (
  errorCodes: string[],
): Promise<void> => {
  if (errorCodes.length === 0) {
    return;
  }

  const countMap = await getErrorRecordCounts(errorCodes);

  const updatePromises = errorCodes.map((errorCode) => {
    const count = countMap.get(errorCode);
    if (count !== undefined) {
      return updateErrorRecordSortKey(errorCode, count);
    }
    return Promise.resolve();
  });

  await Promise.all(updatePromises);
};

// =============================================================================
// Exported Types
// =============================================================================

/**
 * Sort order for querying executions by error count.
 */
export type SortOrder = "most" | "least";

/**
 * Input parameters for getting an execution by error count.
 */
export interface GetExecutionInput {
  /** Sort order: "most" returns execution with highest error count, "least" returns lowest. */
  sortOrder: SortOrder;
  /** Optional error type filter (first 2 characters of error code). */
  errorType?: string;
}

/**
 * Result of getting an execution with its errors.
 */
export interface GetExecutionResult {
  /** The failed execution item, or null if none found. */
  execution: FailedExecutionItem | null;
  /** Array of execution error links for the execution. */
  errors: ExecutionErrorLink[];
}

/**
 * Result of saving error records to DynamoDB.
 */
export interface SaveErrorRecordsResult {
  /** Whether the save operation was successful. */
  success: boolean;
  /** Number of unique errors saved. */
  uniqueErrorCount: number;
  /** Total occurrences of all errors. */
  totalOccurrences: number;
  /** List of error codes that were saved. */
  errorCodes: string[];
}

/**
 * Result of deleting error links.
 */
export interface DeleteErrorLinksResult {
  /** Number of ExecutionErrorLink items deleted. */
  deletedCount: number;
  /** List of execution IDs affected by the deletion. */
  affectedExecutionIds: string[];
  /** List of error codes whose ErrorRecord was deleted. */
  deletedErrorCodes: string[];
}

/**
 * Result of marking errors as unrecoverable.
 */
export interface MarkUnrecoverableResult {
  /** Number of items updated. */
  updatedCount: number;
  /** List of execution IDs affected by the update. */
  affectedExecutionIds: string[];
  /** List of error codes that were marked as unrecoverable. */
  updatedErrorCodes: string[];
}

/**
 * Result of decrementing the open error count for a failed execution.
 */
export interface DecrementResult {
  /** Whether the decrement operation was successful. */
  success: boolean;
  /** The new open error count after decrement. */
  newOpenErrorCount: number;
  /** The task token for Step Functions callback (if any). */
  taskToken?: string;
  /** Whether the execution item was found. */
  found: boolean;
}

/**
 * Input for batch decrementing open error counts.
 */
export interface BatchDecrementInput {
  /** Execution ID to decrement. */
  executionId: string;
  /** Amount to decrement by. */
  decrementBy: number;
}

/**
 * Input for batch decrementing error record total counts.
 */
export interface BatchDecrementErrorRecordInput {
  /** Error code to decrement. */
  errorCode: string;
  /** Amount to decrement by (sum of occurrences from deleted links). */
  decrementBy: number;
}

/**
 * Result item for batch decrement error record operation.
 */
export interface BatchDecrementErrorRecordResultItem {
  /** The error code that was processed. */
  errorCode: string;
  /** Whether the decrement operation was successful. */
  success: boolean;
  /** The new total count after decrement (-1 if failed). */
  newTotalCount: number;
  /** The error type for the error record (for GSI key updates). */
  errorType?: string;
  /** Whether the error record was found. */
  found: boolean;
  /** Error message if the operation failed. */
  error?: string;
}

/**
 * Result item for batch decrement operation.
 */
export interface BatchDecrementResultItem {
  /** The execution ID that was processed. */
  executionId: string;
  /** Whether the decrement operation was successful. */
  success: boolean;
  /** The new open error count after decrement (-1 if failed). */
  newOpenErrorCount: number;
  /** The task token for Step Functions callback (if any). */
  taskToken?: string;
  /** The error type for the execution (for GSI key updates). */
  errorType?: string;
  /** The county identifier for the execution. */
  county?: string;
  /** Whether the execution item was found. */
  found: boolean;
  /** Error message if the operation failed. */
  error?: string;
}

// =============================================================================
// Error Record Operations
// =============================================================================

/**
 * Updates GS2SK and GS3SK for an ErrorRecord to reflect the new total count.
 * This is a separate operation because these sort keys include the padded count
 * which can only be determined after the atomic increment.
 *
 * Note: This is called after the main transaction to update the sort keys
 * for count-based sorting. In a high-concurrency scenario, this could
 * result in slightly stale sort order, which is acceptable for analytics.
 *
 * @param errorCode - The error code to update
 * @param newCount - The new total count for GS2SK and GS3SK
 */
export const updateErrorRecordSortKey = async (
  errorCode: string,
  newCount: number,
): Promise<void> => {
  const tableName = getTableName();
  const pk = createKey("ERROR", errorCode);
  const errorType = extractErrorType(errorCode);
  // GS2SK format: COUNT#{status}#{paddedCount}#ERROR#{errorCode}
  const gs2sk = `COUNT#${DEFAULT_GSI_STATUS}#${padCount(newCount)}#ERROR#${errorCode}`;
  // GS3SK format: COUNT#{errorType}#{paddedCount}#ERROR#{errorCode}
  const gs3sk = `COUNT#${errorType}#${DEFAULT_GSI_STATUS}#${padCount(newCount)}#ERROR#${errorCode}`;

  const command = new UpdateCommand({
    TableName: tableName,
    Key: {
      PK: pk,
      SK: pk,
    },
    UpdateExpression: "SET GS2SK = :gs2sk, GS3SK = :gs3sk",
    ExpressionAttributeValues: {
      ":gs2sk": gs2sk,
      ":gs3sk": gs3sk,
    },
  });

  await docClient.send(command);
};

/**
 * Saves workflow errors to DynamoDB using transactional writes.
 * Creates or updates ErrorRecord, ExecutionErrorLink, and FailedExecutionItem.
 *
 * @param detail - The workflow event detail containing errors
 * @returns Result of the save operation
 * @throws Error if DynamoDB transaction fails
 */
export const saveErrorRecords = async (
  detail: WorkflowEventDetail,
): Promise<SaveErrorRecordsResult> => {
  getTableName(); // Validate table name is set

  const errors = detail.errors;
  if (!errors || errors.length === 0) {
    return {
      success: true,
      uniqueErrorCount: 0,
      totalOccurrences: 0,
      errorCodes: [],
    };
  }

  const now = new Date().toISOString();
  const errorOccurrences = countErrorOccurrences(errors);

  // Determine error type for the execution (first 2 characters of error code)
  // All errors within one invocation should have the same type
  const firstErrorCode = errorOccurrences.keys().next().value as string;
  const executionErrorType = extractErrorType(firstErrorCode);

  // Calculate statistics
  const stats: ExecutionErrorStats = {
    totalOccurrences: errors.length,
    uniqueErrorCount: errorOccurrences.size,
    errorType: executionErrorType,
  };

  // Build transaction items for each unique error
  const transactItems: Array<{
    Update: {
      TableName: string;
      Key: Record<string, string>;
      UpdateExpression: string;
      ExpressionAttributeNames?: Record<string, string>;
      ExpressionAttributeValues: Record<string, string | number | undefined>;
    };
  }> = [];

  // Add FailedExecutionItem update (one per execution)
  transactItems.push(buildFailedExecutionItemUpdate(detail, stats, now));

  // Add ErrorRecord and ExecutionErrorLink updates for each unique error
  for (const [errorCode, { count, details }] of errorOccurrences) {
    transactItems.push(
      buildErrorRecordUpdate(
        errorCode,
        details,
        detail.executionId,
        count,
        now,
      ),
    );
    transactItems.push(
      buildExecutionErrorLinkUpdate(
        errorCode,
        detail.executionId,
        detail.county,
        count,
        details,
        now,
      ),
    );
  }

  const TRANSACTION_LIMIT = 100;
  const errorCodes = Array.from(errorOccurrences.keys());

  if (transactItems.length <= TRANSACTION_LIMIT) {
    const command = new TransactWriteCommand({
      TransactItems: transactItems,
    });
    await docClient.send(command);
  } else {
    const failedExecutionUpdate = transactItems[0];
    const errorItems = transactItems.slice(1);

    const failedExecutionCommand = new UpdateCommand(
      failedExecutionUpdate.Update,
    );
    await docClient.send(failedExecutionCommand);

    for (let i = 0; i < errorItems.length; i += TRANSACTION_LIMIT) {
      const batch = errorItems.slice(i, i + TRANSACTION_LIMIT);
      const batchCommand = new TransactWriteCommand({
        TransactItems: batch,
      });
      await docClient.send(batchCommand);
    }
  }

  // After the transaction, refresh GS2SK with the actual totalCount values.
  // This is done separately because totalCount uses atomic increment,
  // so we need to read the updated values before setting GS2SK.
  await refreshErrorRecordSortKeys(errorCodes);

  return {
    success: true,
    uniqueErrorCount: stats.uniqueErrorCount,
    totalOccurrences: stats.totalOccurrences,
    errorCodes,
  };
};

// =============================================================================
// Execution Error Link Operations
// =============================================================================

/**
 * Queries all ExecutionErrorLink items for a given execution.
 * Uses the main table with PK = "EXECUTION#{executionId}" and SK begins_with "ERROR#".
 *
 * @param executionId - The execution ID to query errors for
 * @returns Array of ExecutionErrorLink items
 */
export const queryExecutionErrorLinks = async (
  executionId: string,
): Promise<ExecutionErrorLink[]> => {
  const tableName = getTableName();
  const executionPk = createKey("EXECUTION", executionId);
  const errorSkPrefix = "ERROR#";

  const errors: ExecutionErrorLink[] = [];
  let lastEvaluatedKey: Record<string, unknown> | undefined;

  do {
    const command = new QueryCommand({
      TableName: tableName,
      KeyConditionExpression: "PK = :pk AND begins_with(SK, :skPrefix)",
      ExpressionAttributeValues: {
        ":pk": executionPk,
        ":skPrefix": errorSkPrefix,
      },
      ExclusiveStartKey: lastEvaluatedKey,
    });

    const response = await docClient.send(command);

    if (response.Items && response.Items.length > 0) {
      errors.push(...(response.Items as ExecutionErrorLink[]));
    }

    lastEvaluatedKey = response.LastEvaluatedKey as
      | Record<string, unknown>
      | undefined;
  } while (lastEvaluatedKey);

  return errors;
};

/**
 * Queries all ExecutionErrorLink items for a given error code using GSI1.
 * GSI1PK = "ERROR#{errorCode}", GSI1SK = "EXECUTION#{executionId}"
 *
 * @param errorCode - The error code to query executions for
 * @returns Array of ExecutionErrorLink items
 */
export const queryErrorLinksForErrorCode = async (
  errorCode: string,
): Promise<ExecutionErrorLink[]> => {
  const tableName = getTableName();
  const gs1pk = createKey("ERROR", errorCode);

  const links: ExecutionErrorLink[] = [];
  let lastEvaluatedKey: Record<string, unknown> | undefined;

  do {
    const command = new QueryCommand({
      TableName: tableName,
      IndexName: "GS1",
      KeyConditionExpression: "GS1PK = :gs1pk",
      ExpressionAttributeValues: {
        ":gs1pk": gs1pk,
      },
      ExclusiveStartKey: lastEvaluatedKey,
    });

    const response = await docClient.send(command);

    if (response.Items && response.Items.length > 0) {
      links.push(...(response.Items as ExecutionErrorLink[]));
    }

    lastEvaluatedKey = response.LastEvaluatedKey as
      | Record<string, unknown>
      | undefined;
  } while (lastEvaluatedKey);

  return links;
};

/**
 * Deletes multiple ExecutionErrorLink items from DynamoDB.
 * Uses BatchWriteItem for efficient bulk deletion.
 *
 * @param links - Array of ExecutionErrorLink items to delete
 * @returns Result with deletion count and affected execution IDs
 */
export const deleteExecutionErrorLinks = async (
  links: ExecutionErrorLink[],
): Promise<DeleteErrorLinksResult> => {
  const tableName = getTableName();

  if (links.length === 0) {
    return {
      deletedCount: 0,
      affectedExecutionIds: [],
      deletedErrorCodes: [],
    };
  }

  const affectedExecutionIds = new Set<string>();

  // BatchWriteItem is limited to 25 items per request
  const BATCH_LIMIT = 25;

  for (let i = 0; i < links.length; i += BATCH_LIMIT) {
    const batch = links.slice(i, i + BATCH_LIMIT);
    const deleteRequests = batch.map((link) => {
      affectedExecutionIds.add(link.executionId);
      return {
        DeleteRequest: {
          Key: {
            PK: link.PK,
            SK: link.SK,
          },
        },
      };
    });

    const command = new BatchWriteCommand({
      RequestItems: {
        [tableName]: deleteRequests,
      },
    });

    await docClient.send(command);
  }

  return {
    deletedCount: links.length,
    affectedExecutionIds: Array.from(affectedExecutionIds),
    deletedErrorCodes: [],
  };
};

/**
 * Deletes all ExecutionErrorLink items for a given error code across all executions,
 * and also deletes the ErrorRecord itself.
 * Queries GSI1 to find all links, batch deletes them, then deletes the ErrorRecord.
 *
 * @param errorCode - The error code to delete from all executions
 * @returns Result with deletion count, affected execution IDs, and deleted error codes
 */
export const deleteErrorFromAllExecutions = async (
  errorCode: string,
): Promise<DeleteErrorLinksResult> => {
  const links = await queryErrorLinksForErrorCode(errorCode);
  const linkResult = await deleteExecutionErrorLinks(links);

  // Also delete the ErrorRecord itself
  const deletedErrorCodes = await batchDeleteErrorRecords([errorCode]);

  return {
    deletedCount: linkResult.deletedCount,
    affectedExecutionIds: linkResult.affectedExecutionIds,
    deletedErrorCodes,
  };
};

/**
 * Deletes all errors for a given execution by finding all error codes
 * associated with that execution and then deleting those errors from ALL executions.
 * Also deletes the corresponding ErrorRecord items.
 *
 * @param executionId - The execution ID to resolve errors for
 * @returns Result with total deletion count, all affected execution IDs, and deleted error codes
 */
export const deleteErrorsForExecution = async (
  executionId: string,
): Promise<DeleteErrorLinksResult> => {
  const executionLinks = await queryExecutionErrorLinks(executionId);

  if (executionLinks.length === 0) {
    return {
      deletedCount: 0,
      affectedExecutionIds: [],
      deletedErrorCodes: [],
    };
  }

  const errorCodes = [...new Set(executionLinks.map((link) => link.errorCode))];

  let totalDeleted = 0;
  const allAffectedExecutionIds = new Set<string>();
  const allDeletedErrorCodes: string[] = [];

  for (const errorCode of errorCodes) {
    const result = await deleteErrorFromAllExecutions(errorCode);
    totalDeleted += result.deletedCount;
    for (const execId of result.affectedExecutionIds) {
      allAffectedExecutionIds.add(execId);
    }
    allDeletedErrorCodes.push(...result.deletedErrorCodes);
  }

  return {
    deletedCount: totalDeleted,
    affectedExecutionIds: Array.from(allAffectedExecutionIds),
    deletedErrorCodes: allDeletedErrorCodes,
  };
};

// =============================================================================
// Mark Unrecoverable Operations
// =============================================================================

/**
 * Status value for marking items as unrecoverable.
 */
const UNRECOVERABLE_STATUS: ErrorStatus = "maybeUnrecoverable";

/**
 * Updates a FailedExecutionItem status to maybeUnrecoverable and updates GSI keys.
 *
 * @param executionId - The execution ID to update
 * @returns Whether the update was successful
 */
const updateFailedExecutionToUnrecoverable = async (
  executionId: string,
): Promise<boolean> => {
  const tableName = getTableName();
  const pk = createKey("EXECUTION", executionId);
  const now = new Date().toISOString();

  // First get the current execution to read openErrorCount and errorType
  const execution = await getFailedExecutionItem(executionId);
  if (!execution) {
    return false;
  }

  const gsiStatus = toGsiStatus(UNRECOVERABLE_STATUS);
  // GS1SK format: COUNT#{status}#{paddedCount}#EXECUTION#{executionId}
  const gs1sk = `COUNT#${gsiStatus}#${padCount(execution.openErrorCount)}#EXECUTION#${executionId}`;
  // GS3SK format: COUNT#{errorType}#{status}#{paddedCount}#EXECUTION#{executionId}
  const gs3sk = `COUNT#${execution.errorType}#${gsiStatus}#${padCount(execution.openErrorCount)}#EXECUTION#${executionId}`;

  try {
    const command = new UpdateCommand({
      TableName: tableName,
      Key: {
        PK: pk,
        SK: pk,
      },
      UpdateExpression:
        "SET #status = :status, GS1SK = :gs1sk, GS3SK = :gs3sk, updatedAt = :now",
      ConditionExpression: "entityType = :entityType",
      ExpressionAttributeNames: {
        "#status": "status",
      },
      ExpressionAttributeValues: {
        ":status": UNRECOVERABLE_STATUS,
        ":gs1sk": gs1sk,
        ":gs3sk": gs3sk,
        ":now": now,
        ":entityType": ENTITY_TYPES.FAILED_EXECUTION,
      },
    });

    await docClient.send(command);
    return true;
  } catch (error) {
    // Log all errors and return false for consistent error handling
    // This prevents partial update failures from breaking the entire operation
    console.warn(
      `Failed to update FailedExecutionItem ${executionId}:`,
      error instanceof Error ? error.message : String(error),
    );
    return false;
  }
};

/**
 * Updates multiple ExecutionErrorLink items' status to maybeUnrecoverable.
 *
 * @param links - Array of ExecutionErrorLink items to update
 * @returns Number of successfully updated items
 */
const updateExecutionErrorLinksToUnrecoverable = async (
  links: ExecutionErrorLink[],
): Promise<number> => {
  if (links.length === 0) {
    return 0;
  }

  const tableName = getTableName();
  const now = new Date().toISOString();
  let updatedCount = 0;

  // Update each link individually since BatchWriteItem doesn't support updates
  const updatePromises = links.map(async (link) => {
    try {
      const command = new UpdateCommand({
        TableName: tableName,
        Key: {
          PK: link.PK,
          SK: link.SK,
        },
        UpdateExpression: "SET #status = :status, updatedAt = :now",
        ConditionExpression: "entityType = :entityType",
        ExpressionAttributeNames: {
          "#status": "status",
        },
        ExpressionAttributeValues: {
          ":status": UNRECOVERABLE_STATUS,
          ":now": now,
          ":entityType": ENTITY_TYPES.EXECUTION_ERROR,
        },
      });

      await docClient.send(command);
      return true;
    } catch (error) {
      console.warn(
        `Failed to update ExecutionErrorLink ${link.PK}/${link.SK}:`,
        error instanceof Error ? error.message : String(error),
      );
      return false;
    }
  });

  const results = await Promise.all(updatePromises);
  updatedCount = results.filter(Boolean).length;

  return updatedCount;
};

/**
<<<<<<< HEAD
 * Marks all errors for a given execution as maybeUnrecoverable.
 * Updates the FailedExecutionItem and all associated ExecutionErrorLink items.
=======
 * Updates an ErrorRecord status to maybeUnrecoverable and updates GSI keys.
 * This ensures the error no longer appears in the default "FAILED" dashboard view.
 *
 * @param errorCode - The error code to update
 * @returns Whether the update was successful
 */
const updateErrorRecordToUnrecoverable = async (
  errorCode: string,
): Promise<boolean> => {
  const tableName = getTableName();
  const pk = createKey("ERROR", errorCode);
  const now = new Date().toISOString();

  // First get the current error record to read totalCount
  const getCommand = new GetCommand({
    TableName: tableName,
    Key: {
      PK: pk,
      SK: pk,
    },
  });

  const getResponse = await docClient.send(getCommand);
  const errorRecord = getResponse.Item as ErrorRecord | undefined;

  if (!errorRecord || errorRecord.entityType !== ENTITY_TYPES.ERROR) {
    console.warn(`ErrorRecord not found for error code: ${errorCode}`);
    return false;
  }

  const gsiStatus = toGsiStatus(UNRECOVERABLE_STATUS);
  const errorType = extractErrorType(errorCode);
  // GS2SK format: COUNT#{status}#{paddedCount}#ERROR#{errorCode}
  const gs2sk = `COUNT#${gsiStatus}#${padCount(errorRecord.totalCount)}#ERROR#${errorCode}`;
  // GS3SK format: COUNT#{errorType}#{status}#{paddedCount}#ERROR#{errorCode}
  const gs3sk = `COUNT#${errorType}#${gsiStatus}#${padCount(errorRecord.totalCount)}#ERROR#${errorCode}`;

  try {
    const command = new UpdateCommand({
      TableName: tableName,
      Key: {
        PK: pk,
        SK: pk,
      },
      UpdateExpression:
        "SET errorStatus = :status, GS2SK = :gs2sk, GS3SK = :gs3sk, updatedAt = :now",
      ConditionExpression: "entityType = :entityType",
      ExpressionAttributeValues: {
        ":status": UNRECOVERABLE_STATUS,
        ":gs2sk": gs2sk,
        ":gs3sk": gs3sk,
        ":now": now,
        ":entityType": ENTITY_TYPES.ERROR,
      },
    });

    await docClient.send(command);
    return true;
  } catch (error) {
    console.warn(
      `Failed to update ErrorRecord ${errorCode}:`,
      error instanceof Error ? error.message : String(error),
    );
    return false;
  }
};

/**
 * Marks all errors for a given execution as maybeUnrecoverable.
 * Updates the FailedExecutionItem, all associated ExecutionErrorLink items,
 * and all associated ErrorRecord items.
>>>>>>> 16c9041c
 *
 * @param executionId - The execution ID to mark as unrecoverable
 * @returns Result with update count and affected items
 */
export const markErrorsAsUnrecoverableForExecution = async (
  executionId: string,
): Promise<MarkUnrecoverableResult> => {
  // Get all error links for this execution
  const executionLinks = await queryExecutionErrorLinks(executionId);

  if (executionLinks.length === 0) {
    return {
      updatedCount: 0,
      affectedExecutionIds: [],
      updatedErrorCodes: [],
    };
  }

  // Update the FailedExecutionItem
  const executionUpdated =
    await updateFailedExecutionToUnrecoverable(executionId);

  // Update all ExecutionErrorLink items
  const linksUpdatedCount =
    await updateExecutionErrorLinksToUnrecoverable(executionLinks);

  const errorCodes = [...new Set(executionLinks.map((link) => link.errorCode))];

<<<<<<< HEAD
  return {
    updatedCount: (executionUpdated ? 1 : 0) + linksUpdatedCount,
=======
  // Update all ErrorRecord items so they no longer appear in the default dashboard view
  const errorRecordUpdatePromises = errorCodes.map((errorCode) =>
    updateErrorRecordToUnrecoverable(errorCode),
  );
  const errorRecordResults = await Promise.all(errorRecordUpdatePromises);
  const errorRecordsUpdatedCount = errorRecordResults.filter(Boolean).length;

  return {
    updatedCount:
      (executionUpdated ? 1 : 0) + linksUpdatedCount + errorRecordsUpdatedCount,
>>>>>>> 16c9041c
    affectedExecutionIds: [executionId],
    updatedErrorCodes: errorCodes,
  };
};

/**
 * Marks a specific error code as maybeUnrecoverable across all executions.
<<<<<<< HEAD
 * Updates all ExecutionErrorLink items with that error code and their parent FailedExecutionItem records.
=======
 * Updates all ExecutionErrorLink items with that error code, their parent
 * FailedExecutionItem records, and the ErrorRecord itself.
>>>>>>> 16c9041c
 *
 * @param errorCode - The error code to mark as unrecoverable
 * @returns Result with update count and affected items
 */
export const markErrorAsUnrecoverableFromAllExecutions = async (
  errorCode: string,
): Promise<MarkUnrecoverableResult> => {
  // Get all execution links for this error code
  const links = await queryErrorLinksForErrorCode(errorCode);

  if (links.length === 0) {
    return {
      updatedCount: 0,
      affectedExecutionIds: [],
      updatedErrorCodes: [],
    };
  }

  // Get unique execution IDs
  const executionIds = [...new Set(links.map((link) => link.executionId))];

  // Update all ExecutionErrorLink items
  const linksUpdatedCount =
    await updateExecutionErrorLinksToUnrecoverable(links);

  // Update all affected FailedExecutionItem records
  let executionsUpdated = 0;
  for (const execId of executionIds) {
    const success = await updateFailedExecutionToUnrecoverable(execId);
    if (success) {
      executionsUpdated++;
    }
  }

<<<<<<< HEAD
  return {
    updatedCount: executionsUpdated + linksUpdatedCount,
=======
  // Update the ErrorRecord so it no longer appears in the default dashboard view
  const errorRecordUpdated = await updateErrorRecordToUnrecoverable(errorCode);

  return {
    updatedCount:
      executionsUpdated + linksUpdatedCount + (errorRecordUpdated ? 1 : 0),
>>>>>>> 16c9041c
    affectedExecutionIds: executionIds,
    updatedErrorCodes: [errorCode],
  };
};

// =============================================================================
// Failed Execution Operations
// =============================================================================

/**
 * Queries for a failed execution sorted by error count.
 * Uses GS1 when no errorType filter is provided, GS3 when errorType is specified.
 * Only returns executions with FAILED status.
 *
 * GSI Strategy:
 * - GS1: GS1PK = "METRIC#ERRORCOUNT", GS1SK = "COUNT#{status}#{paddedCount}#EXECUTION#{executionId}"
 * - GS3: GS3PK = "METRIC#ERRORCOUNT" (FailedExecutionItem only; ErrorRecord uses "METRIC#ERRORCOUNT#ERROR"),
 *        GS3SK = "COUNT#{errorType}#{status}#{paddedCount}#EXECUTION#{executionId}"
 *
 * @param input - Query parameters including sortOrder and optional errorType
 * @returns The matching FailedExecutionItem or null if none found
 */
export const queryExecutionByErrorCount = async (
  input: GetExecutionInput,
): Promise<FailedExecutionItem | null> => {
  const tableName = getTableName();
  const { sortOrder, errorType } = input;
  const scanIndexForward = sortOrder === "least";

  if (errorType) {
    const command = new QueryCommand({
      TableName: tableName,
      IndexName: "GS3",
      KeyConditionExpression:
        "GS3PK = :gs3pk AND begins_with(GS3SK, :gs3skPrefix)",
      ExpressionAttributeValues: {
        ":gs3pk": "METRIC#ERRORCOUNT",
        ":gs3skPrefix": `COUNT#${errorType}#${DEFAULT_GSI_STATUS}#`,
      },
      ScanIndexForward: scanIndexForward,
      Limit: 1,
    });

    const response = await docClient.send(command);

    if (!response.Items || response.Items.length === 0) {
      return null;
    }

    return response.Items[0] as FailedExecutionItem;
  } else {
    const command = new QueryCommand({
      TableName: tableName,
      IndexName: "GS1",
      KeyConditionExpression:
        "GS1PK = :gs1pk AND begins_with(GS1SK, :gs1skPrefix)",
      ExpressionAttributeValues: {
        ":gs1pk": "METRIC#ERRORCOUNT",
        ":gs1skPrefix": `COUNT#${DEFAULT_GSI_STATUS}#`,
      },
      ScanIndexForward: scanIndexForward,
      Limit: 1,
    });

    const response = await docClient.send(command);

    if (!response.Items || response.Items.length === 0) {
      return null;
    }

    return response.Items[0] as FailedExecutionItem;
  }
};

/**
 * Gets an execution with all its errors based on sort order and optional error type filter.
 *
 * @param input - Query parameters including sortOrder and optional errorType
 * @returns Object containing the execution and its errors
 */
export const getExecutionWithErrors = async (
  input: GetExecutionInput,
): Promise<GetExecutionResult> => {
  const execution = await queryExecutionByErrorCount(input);

  if (!execution) {
    return {
      execution: null,
      errors: [],
    };
  }

  const errors = await queryExecutionErrorLinks(execution.executionId);

  return {
    execution,
    errors,
  };
};

/**
 * Atomically decrements the openErrorCount for a FailedExecutionItem.
 * Returns the updated count and taskToken if available.
 *
 * @param executionId - The execution ID to decrement the error count for
 * @returns Result containing the new count and task token
 */
export const decrementOpenErrorCount = async (
  executionId: string,
): Promise<DecrementResult> => {
  const tableName = getTableName();
  const pk = createKey("EXECUTION", executionId);

  try {
    const command = new UpdateCommand({
      TableName: tableName,
      Key: {
        PK: pk,
        SK: pk,
      },
      UpdateExpression:
        "SET openErrorCount = openErrorCount - :one, updatedAt = :now",
      ConditionExpression:
        "attribute_exists(PK) AND entityType = :entityType AND openErrorCount > :zero",
      ExpressionAttributeValues: {
        ":one": 1,
        ":zero": 0,
        ":now": new Date().toISOString(),
        ":entityType": ENTITY_TYPES.FAILED_EXECUTION,
      },
      ReturnValues: "ALL_NEW",
    });

    const response = await docClient.send(command);
    const item = response.Attributes as FailedExecutionItem | undefined;

    if (!item) {
      return {
        success: false,
        newOpenErrorCount: -1,
        found: false,
      };
    }

    return {
      success: true,
      newOpenErrorCount: item.openErrorCount,
      taskToken: item.taskToken,
      found: true,
    };
  } catch (error) {
    // ConditionalCheckFailedException means the item doesn't exist or count is already 0
    if (
      error instanceof Error &&
      error.name === "ConditionalCheckFailedException"
    ) {
      return {
        success: false,
        newOpenErrorCount: 0,
        found: false,
      };
    }
    throw error;
  }
};

/**
 * Gets a FailedExecutionItem by execution ID.
 *
 * @param executionId - The execution ID to get
 * @returns The FailedExecutionItem or null if not found
 */
export const getFailedExecutionItem = async (
  executionId: string,
): Promise<FailedExecutionItem | null> => {
  const tableName = getTableName();
  const pk = createKey("EXECUTION", executionId);

  const command = new GetCommand({
    TableName: tableName,
    Key: {
      PK: pk,
      SK: pk,
    },
  });

  const response = await docClient.send(command);

  if (!response.Item) {
    return null;
  }

  const item = response.Item as FailedExecutionItem;

  // Verify it's a FailedExecution entity
  if (item.entityType !== ENTITY_TYPES.FAILED_EXECUTION) {
    return null;
  }

  return item;
};

/**
 * Deletes a FailedExecutionItem by execution ID.
 *
 * @param executionId - The execution ID to delete
 * @returns Whether the deletion was successful
 */
export const deleteFailedExecutionItem = async (
  executionId: string,
): Promise<boolean> => {
  const tableName = getTableName();
  const pk = createKey("EXECUTION", executionId);

  try {
    const command = new DeleteCommand({
      TableName: tableName,
      Key: {
        PK: pk,
        SK: pk,
      },
      ConditionExpression: "entityType = :entityType",
      ExpressionAttributeValues: {
        ":entityType": ENTITY_TYPES.FAILED_EXECUTION,
      },
    });

    await docClient.send(command);
    return true;
  } catch (error) {
    // ConditionalCheckFailedException means the item doesn't exist or wrong entity type
    if (
      error instanceof Error &&
      error.name === "ConditionalCheckFailedException"
    ) {
      return false;
    }
    throw error;
  }
};

// =============================================================================
// Batch Operations for Error Count Handler
// =============================================================================

/**
 * Decrements the openErrorCount for a single execution by a specified amount.
 * Used internally by batchDecrementOpenErrorCounts.
 *
 * @param executionId - The execution ID to decrement
 * @param decrementBy - The amount to decrement by
 * @returns Result containing the new count, task token, and error type
 */
const decrementOpenErrorCountByAmount = async (
  executionId: string,
  decrementBy: number,
): Promise<BatchDecrementResultItem> => {
  const tableName = getTableName();
  const pk = createKey("EXECUTION", executionId);
  const now = new Date().toISOString();

  try {
    const command = new UpdateCommand({
      TableName: tableName,
      Key: {
        PK: pk,
        SK: pk,
      },
      UpdateExpression:
        "SET openErrorCount = openErrorCount - :amount, updatedAt = :now",
      ConditionExpression:
        "attribute_exists(PK) AND entityType = :entityType AND openErrorCount >= :amount",
      ExpressionAttributeValues: {
        ":amount": decrementBy,
        ":now": now,
        ":entityType": ENTITY_TYPES.FAILED_EXECUTION,
      },
      ReturnValues: "ALL_NEW",
    });

    const response = await docClient.send(command);
    const item = response.Attributes as FailedExecutionItem | undefined;

    if (!item) {
      return {
        executionId,
        success: false,
        newOpenErrorCount: -1,
        found: false,
      };
    }

    return {
      executionId,
      success: true,
      newOpenErrorCount: item.openErrorCount,
      taskToken: item.taskToken,
      errorType: item.errorType,
      county: item.county,
      found: true,
    };
  } catch (error) {
    if (
      error instanceof Error &&
      error.name === "ConditionalCheckFailedException"
    ) {
      return {
        executionId,
        success: false,
        newOpenErrorCount: 0,
        found: false,
        error: "Condition check failed - item not found or insufficient count",
      };
    }
    return {
      executionId,
      success: false,
      newOpenErrorCount: -1,
      found: false,
      error: error instanceof Error ? error.message : String(error),
    };
  }
};

/**
 * Batch decrements openErrorCount for multiple executions in parallel.
 * Each execution can have a different decrement amount.
 * Uses parallel UpdateCommands since DynamoDB doesn't support batch updates.
 *
 * @param inputs - Array of execution IDs and their decrement amounts
 * @returns Array of results for each execution
 */
export const batchDecrementOpenErrorCounts = async (
  inputs: BatchDecrementInput[],
): Promise<BatchDecrementResultItem[]> => {
  if (inputs.length === 0) {
    return [];
  }

  const promises = inputs.map(({ executionId, decrementBy }) =>
    decrementOpenErrorCountByAmount(executionId, decrementBy),
  );

  return Promise.all(promises);
};

/**
 * Updates GSI keys (GS1SK, GS3SK) for executions that still have errors remaining.
 * This keeps the sorting by error count accurate after decrements.
 * Uses parallel UpdateCommands since BatchWriteItem doesn't support attribute updates.
 *
 * @param updates - Array of execution IDs with their new open error counts and error types
 */
export const batchUpdateExecutionGsiKeys = async (
  updates: Array<{
    executionId: string;
    newOpenErrorCount: number;
    errorType: string;
  }>,
): Promise<void> => {
  if (updates.length === 0) {
    return;
  }

  const tableName = getTableName();
  const now = new Date().toISOString();

  const updatePromises = updates.map(
    async ({ executionId, newOpenErrorCount, errorType }) => {
      const pk = createKey("EXECUTION", executionId);
      // GS1SK format: COUNT#{status}#{paddedCount}#EXECUTION#{executionId}
      const gs1sk = `COUNT#${DEFAULT_GSI_STATUS}#${padCount(newOpenErrorCount)}#EXECUTION#${executionId}`;
      // GS3SK format: COUNT#{errorType}#{status}#{paddedCount}#EXECUTION#{executionId}
      const gs3sk = `COUNT#${errorType}#${DEFAULT_GSI_STATUS}#${padCount(newOpenErrorCount)}#EXECUTION#${executionId}`;

      const command = new UpdateCommand({
        TableName: tableName,
        Key: {
          PK: pk,
          SK: pk,
        },
        UpdateExpression:
          "SET GS1SK = :gs1sk, GS3SK = :gs3sk, updatedAt = :now",
        ConditionExpression: "entityType = :entityType",
        ExpressionAttributeValues: {
          ":gs1sk": gs1sk,
          ":gs3sk": gs3sk,
          ":now": now,
          ":entityType": ENTITY_TYPES.FAILED_EXECUTION,
        },
      });

      try {
        await docClient.send(command);
      } catch (error) {
        console.warn(
          `Failed to update GSI keys for execution ${executionId}:`,
          error instanceof Error ? error.message : String(error),
        );
      }
    },
  );

  await Promise.all(updatePromises);
};

/**
 * Batch deletes multiple FailedExecutionItems using BatchWriteItem.
 * Handles DynamoDB's 25-item limit per batch and retries unprocessed items.
 *
 * @param executionIds - Array of execution IDs to delete
 * @returns Array of execution IDs that were successfully deleted
 */
export const batchDeleteFailedExecutionItems = async (
  executionIds: string[],
): Promise<string[]> => {
  if (executionIds.length === 0) {
    return [];
  }

  const tableName = getTableName();
  const deletedIds: string[] = [];
  const BATCH_LIMIT = 25;

  for (let i = 0; i < executionIds.length; i += BATCH_LIMIT) {
    const batch = executionIds.slice(i, i + BATCH_LIMIT);
    const pendingIds = new Set(batch);

    let deleteRequests = batch.map((executionId) => {
      const pk = createKey("EXECUTION", executionId);
      return {
        DeleteRequest: {
          Key: {
            PK: pk,
            SK: pk,
          },
        },
      };
    });

    let retryCount = 0;
    const MAX_RETRIES = 3;

    while (deleteRequests.length > 0 && retryCount < MAX_RETRIES) {
      const command = new BatchWriteCommand({
        RequestItems: {
          [tableName]: deleteRequests,
        },
      });

      try {
        const response = await docClient.send(command);
        const unprocessed = response.UnprocessedItems?.[tableName];

        if (unprocessed && unprocessed.length > 0) {
          const unprocessedPks = new Set(
            unprocessed.map((item) => item.DeleteRequest?.Key?.PK as string),
          );

          for (const executionId of pendingIds) {
            const pk = createKey("EXECUTION", executionId);
            if (!unprocessedPks.has(pk)) {
              deletedIds.push(executionId);
              pendingIds.delete(executionId);
            }
          }

          deleteRequests = unprocessed as typeof deleteRequests;
          retryCount++;
          await new Promise((resolve) =>
            setTimeout(resolve, Math.pow(2, retryCount) * 100),
          );
        } else {
          for (const executionId of pendingIds) {
            deletedIds.push(executionId);
          }
          pendingIds.clear();
          deleteRequests = [];
        }
      } catch (error) {
        console.error(
          `Batch delete failed for batch starting at index ${i}:`,
          error instanceof Error ? error.message : String(error),
        );
        retryCount++;
        if (retryCount >= MAX_RETRIES) {
          console.error(`Max retries reached for batch starting at index ${i}`);
        }
      }
    }
  }

  return deletedIds;
};

// =============================================================================
// Batch Operations for Error Record Count Handler
// =============================================================================

/**
 * Decrements the totalCount for a single error record by a specified amount.
 * Used internally by batchDecrementErrorRecordCounts.
 *
 * @param errorCode - The error code to decrement
 * @param decrementBy - The amount to decrement by
 * @returns Result containing the new count and error type
 */
const decrementErrorRecordCountByAmount = async (
  errorCode: string,
  decrementBy: number,
): Promise<BatchDecrementErrorRecordResultItem> => {
  const tableName = getTableName();
  const pk = createKey("ERROR", errorCode);
  const now = new Date().toISOString();

  try {
    const command = new UpdateCommand({
      TableName: tableName,
      Key: {
        PK: pk,
        SK: pk,
      },
      UpdateExpression:
        "SET totalCount = totalCount - :amount, updatedAt = :now",
      ConditionExpression:
        "attribute_exists(PK) AND entityType = :entityType AND totalCount >= :amount",
      ExpressionAttributeValues: {
        ":amount": decrementBy,
        ":now": now,
        ":entityType": ENTITY_TYPES.ERROR,
      },
      ReturnValues: "ALL_NEW",
    });

    const response = await docClient.send(command);
    const item = response.Attributes as ErrorRecord | undefined;

    if (!item) {
      return {
        errorCode,
        success: false,
        newTotalCount: -1,
        found: false,
      };
    }

    return {
      errorCode,
      success: true,
      newTotalCount: item.totalCount,
      errorType: item.errorType,
      found: true,
    };
  } catch (error) {
    if (
      error instanceof Error &&
      error.name === "ConditionalCheckFailedException"
    ) {
      return {
        errorCode,
        success: false,
        newTotalCount: 0,
        found: false,
        error: "Condition check failed - item not found or insufficient count",
      };
    }
    return {
      errorCode,
      success: false,
      newTotalCount: -1,
      found: false,
      error: error instanceof Error ? error.message : String(error),
    };
  }
};

/**
 * Batch decrements totalCount for multiple error records in parallel.
 * Each error code can have a different decrement amount.
 * Uses parallel UpdateCommands since DynamoDB doesn't support batch updates.
 *
 * @param inputs - Array of error codes and their decrement amounts
 * @returns Array of results for each error code
 */
export const batchDecrementErrorRecordCounts = async (
  inputs: BatchDecrementErrorRecordInput[],
): Promise<BatchDecrementErrorRecordResultItem[]> => {
  if (inputs.length === 0) {
    return [];
  }

  const promises = inputs.map(({ errorCode, decrementBy }) =>
    decrementErrorRecordCountByAmount(errorCode, decrementBy),
  );

  return Promise.all(promises);
};

/**
 * Updates GSI keys (GS2SK, GS3SK) for error records that still have occurrences remaining.
 * This keeps the sorting by total count accurate after decrements.
 * Uses parallel UpdateCommands since BatchWriteItem doesn't support attribute updates.
 *
 * @param updates - Array of error codes with their new total counts and error types
 */
export const batchUpdateErrorRecordGsiKeys = async (
  updates: Array<{
    errorCode: string;
    newTotalCount: number;
    errorType: string;
  }>,
): Promise<void> => {
  if (updates.length === 0) {
    return;
  }

  const tableName = getTableName();
  const now = new Date().toISOString();

  const updatePromises = updates.map(
    async ({ errorCode, newTotalCount, errorType }) => {
      const pk = createKey("ERROR", errorCode);
      // GS2SK format: COUNT#{status}#{paddedCount}#ERROR#{errorCode}
      const gs2sk = `COUNT#${DEFAULT_GSI_STATUS}#${padCount(newTotalCount)}#ERROR#${errorCode}`;
      // GS3SK format: COUNT#{errorType}#{paddedCount}#ERROR#{errorCode}
      const gs3sk = `COUNT#${errorType}#${padCount(newTotalCount)}#ERROR#${errorCode}`;

      const command = new UpdateCommand({
        TableName: tableName,
        Key: {
          PK: pk,
          SK: pk,
        },
        UpdateExpression:
          "SET GS2SK = :gs2sk, GS3SK = :gs3sk, updatedAt = :now",
        ConditionExpression: "entityType = :entityType",
        ExpressionAttributeValues: {
          ":gs2sk": gs2sk,
          ":gs3sk": gs3sk,
          ":now": now,
          ":entityType": ENTITY_TYPES.ERROR,
        },
      });

      try {
        await docClient.send(command);
      } catch (error) {
        console.warn(
          `Failed to update GSI keys for error ${errorCode}:`,
          error instanceof Error ? error.message : String(error),
        );
      }
    },
  );

  await Promise.all(updatePromises);
};

/**
 * Batch deletes multiple ErrorRecords using BatchWriteItem.
 * Handles DynamoDB's 25-item limit per batch and retries unprocessed items.
 *
 * @param errorCodes - Array of error codes to delete
 * @returns Array of error codes that were successfully deleted
 */
export const batchDeleteErrorRecords = async (
  errorCodes: string[],
): Promise<string[]> => {
  if (errorCodes.length === 0) {
    return [];
  }

  const tableName = getTableName();
  const deletedCodes: string[] = [];
  const BATCH_LIMIT = 25;

  for (let i = 0; i < errorCodes.length; i += BATCH_LIMIT) {
    const batch = errorCodes.slice(i, i + BATCH_LIMIT);
    const pendingCodes = new Set(batch);

    let deleteRequests = batch.map((errorCode) => {
      const pk = createKey("ERROR", errorCode);
      return {
        DeleteRequest: {
          Key: {
            PK: pk,
            SK: pk,
          },
        },
      };
    });

    let retryCount = 0;
    const MAX_RETRIES = 3;

    while (deleteRequests.length > 0 && retryCount < MAX_RETRIES) {
      const command = new BatchWriteCommand({
        RequestItems: {
          [tableName]: deleteRequests,
        },
      });

      try {
        const response = await docClient.send(command);
        const unprocessed = response.UnprocessedItems?.[tableName];

        if (unprocessed && unprocessed.length > 0) {
          const unprocessedPks = new Set(
            unprocessed.map((item) => item.DeleteRequest?.Key?.PK as string),
          );

          for (const errorCode of pendingCodes) {
            const pk = createKey("ERROR", errorCode);
            if (!unprocessedPks.has(pk)) {
              deletedCodes.push(errorCode);
              pendingCodes.delete(errorCode);
            }
          }

          deleteRequests = unprocessed as typeof deleteRequests;
          retryCount++;
          await new Promise((resolve) =>
            setTimeout(resolve, Math.pow(2, retryCount) * 100),
          );
        } else {
          for (const errorCode of pendingCodes) {
            deletedCodes.push(errorCode);
          }
          pendingCodes.clear();
          deleteRequests = [];
        }
      } catch (error) {
        console.error(
          `Batch delete failed for batch starting at index ${i}:`,
          error instanceof Error ? error.message : String(error),
        );
        retryCount++;
        if (retryCount >= MAX_RETRIES) {
          console.error(`Max retries reached for batch starting at index ${i}`);
        }
      }
    }
  }

  return deletedCodes;
};<|MERGE_RESOLUTION|>--- conflicted
+++ resolved
@@ -1015,10 +1015,6 @@
 };
 
 /**
-<<<<<<< HEAD
- * Marks all errors for a given execution as maybeUnrecoverable.
- * Updates the FailedExecutionItem and all associated ExecutionErrorLink items.
-=======
  * Updates an ErrorRecord status to maybeUnrecoverable and updates GSI keys.
  * This ensures the error no longer appears in the default "FAILED" dashboard view.
  *
@@ -1090,7 +1086,6 @@
  * Marks all errors for a given execution as maybeUnrecoverable.
  * Updates the FailedExecutionItem, all associated ExecutionErrorLink items,
  * and all associated ErrorRecord items.
->>>>>>> 16c9041c
  *
  * @param executionId - The execution ID to mark as unrecoverable
  * @returns Result with update count and affected items
@@ -1119,10 +1114,6 @@
 
   const errorCodes = [...new Set(executionLinks.map((link) => link.errorCode))];
 
-<<<<<<< HEAD
-  return {
-    updatedCount: (executionUpdated ? 1 : 0) + linksUpdatedCount,
-=======
   // Update all ErrorRecord items so they no longer appear in the default dashboard view
   const errorRecordUpdatePromises = errorCodes.map((errorCode) =>
     updateErrorRecordToUnrecoverable(errorCode),
@@ -1133,7 +1124,6 @@
   return {
     updatedCount:
       (executionUpdated ? 1 : 0) + linksUpdatedCount + errorRecordsUpdatedCount,
->>>>>>> 16c9041c
     affectedExecutionIds: [executionId],
     updatedErrorCodes: errorCodes,
   };
@@ -1141,12 +1131,8 @@
 
 /**
  * Marks a specific error code as maybeUnrecoverable across all executions.
-<<<<<<< HEAD
- * Updates all ExecutionErrorLink items with that error code and their parent FailedExecutionItem records.
-=======
  * Updates all ExecutionErrorLink items with that error code, their parent
  * FailedExecutionItem records, and the ErrorRecord itself.
->>>>>>> 16c9041c
  *
  * @param errorCode - The error code to mark as unrecoverable
  * @returns Result with update count and affected items
@@ -1181,17 +1167,12 @@
     }
   }
 
-<<<<<<< HEAD
-  return {
-    updatedCount: executionsUpdated + linksUpdatedCount,
-=======
   // Update the ErrorRecord so it no longer appears in the default dashboard view
   const errorRecordUpdated = await updateErrorRecordToUnrecoverable(errorCode);
 
   return {
     updatedCount:
       executionsUpdated + linksUpdatedCount + (errorRecordUpdated ? 1 : 0),
->>>>>>> 16c9041c
     affectedExecutionIds: executionIds,
     updatedErrorCodes: [errorCode],
   };
