--- conflicted
+++ resolved
@@ -90,14 +90,9 @@
               KeyType: RANGE
           Projection:
             ProjectionType: ALL
-<<<<<<< HEAD
-      StreamSpecification:
-        StreamViewType: NEW_AND_OLD_IMAGES
-=======
       # Enable DynamoDB Streams for error resolution processing
       StreamSpecification:
         StreamViewType: OLD_IMAGE
->>>>>>> 16c9041c
       Tags:
         - Key: Environment
           Value: !Ref EnvironmentName
